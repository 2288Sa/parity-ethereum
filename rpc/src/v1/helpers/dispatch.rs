--- conflicted
+++ resolved
@@ -21,15 +21,11 @@
 use std::sync::{Arc, Weak};
 
 use futures::{future, Future, BoxFuture};
-<<<<<<< HEAD
 use light::client::LightChainClient;
 use light::on_demand::{request, OnDemand};
 use light::TransactionQueue as LightTransactionQueue;
+use rlp::{self, Stream};
 use util::{Address, H520, H256, U256, Uint, Bytes, RwLock};
-=======
-use rlp::{self, Stream};
-use util::{Address, H520, H256, U256, Uint, Bytes};
->>>>>>> b8881215
 use util::sha3::Hashable;
 
 use ethkey::Signature;
@@ -123,7 +119,7 @@
 		let (client, miner) = (take_weakf!(self.client), take_weakf!(self.miner));
 		let network_id = client.signing_network_id();
 		let address = filled.from;
-		future::ok({
+		future::done({
 			let t = Transaction {
 				nonce: filled.nonce
 					.or_else(|| miner
@@ -138,41 +134,16 @@
 				data: filled.data,
 			};
 
-			let hash = t.hash(network_id);
-<<<<<<< HEAD
-			let signature = try_bf!(signature(&accounts, address, hash, password));
-
-			signature.map(|sig| {
-				SignedTransaction::new(t.with_signature(sig, network_id))
-					.expect("Transaction was signed by AccountsProvider; it never produces invalid signatures; qed")
-			})
-=======
 			if accounts.is_hardware_address(address) {
-				let mut stream = rlp::RlpStream::new();
-				t.rlp_append_unsigned_transaction(&mut stream, network_id);
-				let signature = try_bf!(
-					accounts.sign_with_hardware(address, &stream.as_raw())
-						.map_err(|e| {
-							debug!(target: "miner", "Error signing transaction with hardware wallet: {}", e);
-							errors::account("Error signing transaction with hardware wallet", e)
-						})
-				);
-				let signed = try_bf!(
-					SignedTransaction::new(t.with_signature(signature, network_id))
-						.map_err(|e| {
-						  debug!(target: "miner", "Hardware wallet has produced invalid signature: {}", e);
-						  errors::account("Invalid signature generated", e)
-						})
-				);
-				WithToken::No(signed)
+				hardware_signature(&*accounts, address, t, network_id).map(WithToken::No)
 			} else {
-				let signature = try_bf!(signature(accounts, address, hash, password));
-				signature.map(|sig| {
+				let hash = t.hash(network_id);
+				let signature = try_bf!(signature(&*accounts, address, hash, password));
+				Ok(signature.map(|sig| {
 					SignedTransaction::new(t.with_signature(sig, network_id))
 						.expect("Transaction was signed by AccountsProvider; it never produces invalid signatures; qed")
-				})
+				}))
 			}
->>>>>>> b8881215
 		}).boxed()
 	}
 
@@ -252,8 +223,13 @@
 				value: filled.value,
 				data: filled.data,
 			};
+
+			if accounts.is_hardware_address(address) {
+				return hardware_signature(&*accounts, address, t, network_id).map(WithToken::No)
+			}
+
 			let hash = t.hash(network_id);
-			let signature = signature(&accounts, address, hash, password)?;
+			let signature = signature(&*accounts, address, hash, password)?;
 
 			Ok(signature.map(|sig| {
 				SignedTransaction::new(t.with_signature(sig, network_id))
@@ -444,6 +420,27 @@
 	})
 }
 
+// obtain a hardware signature from the given account.
+fn hardware_signature(accounts: &AccountProvider, address: Address, t: Transaction, network_id: Option<u64>)
+	-> Result<SignedTransaction, Error>
+{
+	debug_assert!(accounts.is_hardware_address(address));
+
+	let mut stream = rlp::RlpStream::new();
+	t.rlp_append_unsigned_transaction(&mut stream, network_id);
+	let signature = accounts.sign_with_hardware(address, &stream.as_raw())
+		.map_err(|e| {
+			debug!(target: "miner", "Error signing transaction with hardware wallet: {}", e);
+			errors::account("Error signing transaction with hardware wallet", e)
+		})?;
+
+	SignedTransaction::new(t.with_signature(signature, network_id))
+		.map_err(|e| {
+		  debug!(target: "miner", "Hardware wallet has produced invalid signature: {}", e);
+		  errors::account("Invalid signature generated", e)
+		})
+}
+
 fn decrypt(accounts: &AccountProvider, address: Address, msg: Bytes, password: SignWith) -> Result<WithToken<Bytes>, Error> {
 	match password.clone() {
 		SignWith::Nothing => accounts.decrypt(address, None, &DEFAULT_MAC, &msg).map(WithToken::No),
