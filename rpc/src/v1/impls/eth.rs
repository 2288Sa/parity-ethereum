// Copyright 2015-2017 Parity Technologies (UK) Ltd.
// This file is part of Parity.

// Parity is free software: you can redistribute it and/or modify
// it under the terms of the GNU General Public License as published by
// the Free Software Foundation, either version 3 of the License, or
// (at your option) any later version.

// Parity is distributed in the hope that it will be useful,
// but WITHOUT ANY WARRANTY; without even the implied warranty of
// MERCHANTABILITY or FITNESS FOR A PARTICULAR PURPOSE.  See the
// GNU General Public License for more details.

// You should have received a copy of the GNU General Public License
// along with Parity.  If not, see <http://www.gnu.org/licenses/>.

//! Eth rpc implementation.

use std::io::{Write};
use std::process::{Command, Stdio};
use std::thread;
use std::time::{Instant, Duration};
use std::sync::{Arc, Weak};

use futures::{self, future, BoxFuture, Future};
use rlp::{self, UntrustedRlp, View};
use time::get_time;
use util::{H160, H256, Address, FixedHash, U256, H64, Uint};
use util::sha3::Hashable;
use util::{FromHex, Mutex};

use ethash::SeedHashCompute;
use ethcore::account_provider::{AccountProvider, DappId};
use ethcore::block::IsBlock;
use ethcore::client::{MiningBlockChainClient, BlockId, TransactionId, UncleId};
use ethcore::ethereum::Ethash;
use ethcore::filter::Filter as EthcoreFilter;
use ethcore::header::{Header as BlockHeader, BlockNumber as EthBlockNumber};
use ethcore::log_entry::LogEntry;
use ethcore::miner::{MinerService, ExternalMinerService};
use ethcore::transaction::{Transaction as EthTransaction, SignedTransaction, PendingTransaction, Action};
use ethcore::snapshot::SnapshotService;
use ethsync::{SyncProvider};

use jsonrpc_core::Error;
use jsonrpc_macros::Trailing;

use v1::helpers::{CallRequest as CRequest, errors, limit_logs};
use v1::helpers::dispatch::{dispatch_transaction, default_gas_price};
use v1::helpers::block_import::is_major_importing;
use v1::traits::Eth;
use v1::types::{
	RichBlock, Block, BlockTransactions, BlockNumber, Bytes, SyncStatus, SyncInfo,
	Transaction, CallRequest, Index, Filter, Log, Receipt, Work,
	H64 as RpcH64, H256 as RpcH256, H160 as RpcH160, U256 as RpcU256,
};
use v1::metadata::Metadata;

const EXTRA_INFO_PROOF: &'static str = "Object exists in in blockchain (fetched earlier), extra_info is always available if object exists; qed";

/// Eth RPC options
pub struct EthClientOptions {
	/// Returns receipt from pending blocks
	pub allow_pending_receipt_query: bool,
	/// Send additional block number when asking for work
	pub send_block_number_in_get_work: bool,
}

impl Default for EthClientOptions {
	fn default() -> Self {
		EthClientOptions {
			allow_pending_receipt_query: true,
			send_block_number_in_get_work: true,
		}
	}
}

/// Eth rpc implementation.
pub struct EthClient<C, SN: ?Sized, S: ?Sized, M, EM> where
	C: MiningBlockChainClient,
	SN: SnapshotService,
	S: SyncProvider,
	M: MinerService,
	EM: ExternalMinerService {

	client: Weak<C>,
	snapshot: Weak<SN>,
	sync: Weak<S>,
	accounts: Weak<AccountProvider>,
	miner: Weak<M>,
	external_miner: Arc<EM>,
	seed_compute: Mutex<SeedHashCompute>,
	options: EthClientOptions,
}

impl<C, SN: ?Sized, S: ?Sized, M, EM> EthClient<C, SN, S, M, EM> where
	C: MiningBlockChainClient,
	SN: SnapshotService,
	S: SyncProvider,
	M: MinerService,
	EM: ExternalMinerService {

	/// Creates new EthClient.
	pub fn new(
		client: &Arc<C>,
		snapshot: &Arc<SN>,
		sync: &Arc<S>,
		accounts: &Arc<AccountProvider>,
		miner: &Arc<M>,
		em: &Arc<EM>,
		options: EthClientOptions
	) -> Self {
		EthClient {
			client: Arc::downgrade(client),
			snapshot: Arc::downgrade(snapshot),
			sync: Arc::downgrade(sync),
			miner: Arc::downgrade(miner),
			accounts: Arc::downgrade(accounts),
			external_miner: em.clone(),
			seed_compute: Mutex::new(SeedHashCompute::new()),
			options: options,
		}
	}

	fn block(&self, id: BlockId, include_txs: bool) -> Result<Option<RichBlock>, Error> {
		let client = take_weak!(self.client);
		match (client.block(id.clone()), client.block_total_difficulty(id)) {
			(Some(block), Some(total_difficulty)) => {
				let view = block.header_view();
				Ok(Some(RichBlock {
					block: Block {
						hash: Some(view.sha3().into()),
						size: Some(block.rlp().as_raw().len().into()),
						parent_hash: view.parent_hash().into(),
						uncles_hash: view.uncles_hash().into(),
						author: view.author().into(),
						miner: view.author().into(),
						state_root: view.state_root().into(),
						transactions_root: view.transactions_root().into(),
						receipts_root: view.receipts_root().into(),
						number: Some(view.number().into()),
						gas_used: view.gas_used().into(),
						gas_limit: view.gas_limit().into(),
						logs_bloom: view.log_bloom().into(),
						timestamp: view.timestamp().into(),
						difficulty: view.difficulty().into(),
						total_difficulty: total_difficulty.into(),
						seal_fields: view.seal().into_iter().map(Into::into).collect(),
						uncles: block.uncle_hashes().into_iter().map(Into::into).collect(),
						transactions: match include_txs {
							true => BlockTransactions::Full(block.view().localized_transactions().into_iter().map(Into::into).collect()),
							false => BlockTransactions::Hashes(block.transaction_hashes().into_iter().map(Into::into).collect()),
						},
						extra_data: Bytes::new(view.extra_data()),
					},
					extra_info: client.block_extra_info(id.clone()).expect(EXTRA_INFO_PROOF),
				}))
			},
			_ => Ok(None)
		}
	}

	fn transaction(&self, id: TransactionId) -> Result<Option<Transaction>, Error> {
		match take_weak!(self.client).transaction(id) {
			Some(t) => Ok(Some(Transaction::from(t))),
			None => Ok(None),
		}
	}

	fn uncle(&self, id: UncleId) -> Result<Option<RichBlock>, Error> {
		let client = take_weak!(self.client);
		let uncle: BlockHeader = match client.uncle(id) {
			Some(hdr) => hdr.decode(),
			None => { return Ok(None); }
		};
		let parent_difficulty = match client.block_total_difficulty(BlockId::Hash(uncle.parent_hash().clone())) {
			Some(difficulty) => difficulty,
			None => { return Ok(None); }
		};

		let block = RichBlock {
			block: Block {
				hash: Some(uncle.hash().into()),
				size: None,
				parent_hash: uncle.parent_hash().clone().into(),
				uncles_hash: uncle.uncles_hash().clone().into(),
				author: uncle.author().clone().into(),
				miner: uncle.author().clone().into(),
				state_root: uncle.state_root().clone().into(),
				transactions_root: uncle.transactions_root().clone().into(),
				number: Some(uncle.number().into()),
				gas_used: uncle.gas_used().clone().into(),
				gas_limit: uncle.gas_limit().clone().into(),
				logs_bloom: uncle.log_bloom().clone().into(),
				timestamp: uncle.timestamp().into(),
				difficulty: uncle.difficulty().clone().into(),
				total_difficulty: (uncle.difficulty().clone() + parent_difficulty).into(),
				receipts_root: uncle.receipts_root().clone().into(),
				extra_data: uncle.extra_data().clone().into(),
				seal_fields: uncle.seal().into_iter().cloned().map(Into::into).collect(),
				uncles: vec![],
				transactions: BlockTransactions::Hashes(vec![]),
			},
			extra_info: client.uncle_extra_info(id).expect(EXTRA_INFO_PROOF),
		};
		Ok(Some(block))
	}

	fn sign_call(&self, request: CRequest) -> Result<SignedTransaction, Error> {
		let (client, miner) = (take_weak!(self.client), take_weak!(self.miner));
		let from = request.from.unwrap_or(Address::zero());
		Ok(EthTransaction {
			nonce: request.nonce.unwrap_or_else(|| client.latest_nonce(&from)),
			action: request.to.map_or(Action::Create, Action::Call),
			gas: request.gas.unwrap_or(U256::from(50_000_000)),
			gas_price: request.gas_price.unwrap_or_else(|| default_gas_price(&*client, &*miner)),
			value: request.value.unwrap_or_else(U256::zero),
			data: request.data.map_or_else(Vec::new, |d| d.to_vec())
		}.fake_sign(from))
	}

	fn dapp_accounts(&self, dapp: DappId) -> Result<Vec<H160>, Error> {
		let store = take_weak!(self.accounts);
		store
			.note_dapp_used(dapp.clone())
			.and_then(|_| store.dapps_addresses(dapp))
			.map_err(|e| errors::internal("Could not fetch accounts.", e))
	}
}

pub fn pending_logs<M>(miner: &M, best_block: EthBlockNumber, filter: &EthcoreFilter) -> Vec<Log> where M: MinerService {
	let receipts = miner.pending_receipts(best_block);

	let pending_logs = receipts.into_iter()
		.flat_map(|(hash, r)| r.logs.into_iter().map(|l| (hash.clone(), l)).collect::<Vec<(H256, LogEntry)>>())
		.collect::<Vec<(H256, LogEntry)>>();

	let result = pending_logs.into_iter()
		.filter(|pair| filter.matches(&pair.1))
		.map(|pair| {
			let mut log = Log::from(pair.1);
			log.transaction_hash = Some(pair.0.into());
			log
		})
		.collect();

	result
}

fn check_known<C>(client: &C, number: BlockNumber) -> Result<(), Error> where C: MiningBlockChainClient {
	use ethcore::block_status::BlockStatus;

	match client.block_status(number.into()) {
		BlockStatus::InChain => Ok(()),
		_ => Err(errors::unknown_block()),
	}
}

const MAX_QUEUE_SIZE_TO_MINE_ON: usize = 4;	// because uncles go back 6.

#[cfg(windows)]
static SOLC: &'static str = "solc.exe";

#[cfg(not(windows))]
static SOLC: &'static str = "solc";

impl<C, SN: ?Sized, S: ?Sized, M, EM> Eth for EthClient<C, SN, S, M, EM> where
	C: MiningBlockChainClient + 'static,
	SN: SnapshotService + 'static,
	S: SyncProvider + 'static,
	M: MinerService + 'static,
	EM: ExternalMinerService + 'static,
{
	type Metadata = Metadata;

	fn protocol_version(&self) -> Result<String, Error> {
		let version = take_weak!(self.sync).status().protocol_version.to_owned();
		Ok(format!("{}", version))
	}

	fn syncing(&self) -> Result<SyncStatus, Error> {
		use ethcore::snapshot::RestorationStatus;

		let status = take_weak!(self.sync).status();
		let client = take_weak!(self.client);
		let snapshot_status = take_weak!(self.snapshot).status();

		let (warping, warp_chunks_amount, warp_chunks_processed) = match snapshot_status {
			RestorationStatus::Ongoing { state_chunks, block_chunks, state_chunks_done, block_chunks_done } =>
				(true, Some(block_chunks + state_chunks), Some(block_chunks_done + state_chunks_done)),
			_ => (false, None, None),
		};


		if warping || is_major_importing(Some(status.state), client.queue_info()) {
			let chain_info = client.chain_info();
			let current_block = U256::from(chain_info.best_block_number);
			let highest_block = U256::from(status.highest_block_number.unwrap_or(status.start_block_number));

			let info = SyncInfo {
				starting_block: status.start_block_number.into(),
				current_block: current_block.into(),
				highest_block: highest_block.into(),
				warp_chunks_amount: warp_chunks_amount.map(|x| U256::from(x as u64)).map(Into::into),
				warp_chunks_processed: warp_chunks_processed.map(|x| U256::from(x as u64)).map(Into::into),
			};
			Ok(SyncStatus::Info(info))
		} else {
			Ok(SyncStatus::None)
		}
	}

	fn author(&self, meta: Metadata) -> BoxFuture<RpcH160, Error> {
		let dapp = meta.dapp_id.unwrap_or_default();

		let author = move || {
			let mut miner = take_weak!(self.miner).author();
			if miner == 0.into() {
				let accounts = self.dapp_accounts(dapp.into())?;
				if let Some(address) = accounts.get(0) {
					miner = *address;
				}
			}

			Ok(RpcH160::from(miner))
		};

		futures::done(author()).boxed()
	}

	fn is_mining(&self) -> Result<bool, Error> {
		Ok(take_weak!(self.miner).is_sealing())
	}

	fn hashrate(&self) -> Result<RpcU256, Error> {
		Ok(RpcU256::from(self.external_miner.hashrate()))
	}

	fn gas_price(&self) -> Result<RpcU256, Error> {
		let (client, miner) = (take_weak!(self.client), take_weak!(self.miner));
		Ok(RpcU256::from(default_gas_price(&*client, &*miner)))
	}

	fn accounts(&self, meta: Metadata) -> BoxFuture<Vec<RpcH160>, Error> {
		let dapp = meta.dapp_id.unwrap_or_default();

		let accounts = move || {
			let accounts = self.dapp_accounts(dapp.into())?;
			Ok(accounts.into_iter().map(Into::into).collect())
		};

		futures::done(accounts()).boxed()
	}

	fn block_number(&self) -> Result<RpcU256, Error> {
		Ok(RpcU256::from(take_weak!(self.client).chain_info().best_block_number))
	}

<<<<<<< HEAD
	fn balance(&self, address: RpcH160, num: Trailing<BlockNumber>) -> BoxFuture<RpcU256, Error> {
=======
	fn balance(&self, address: RpcH160, num: Trailing<BlockNumber>) -> Result<RpcU256, Error> {
>>>>>>> 248cd5e0
		let address = address.into();

		let inner = || {
			self.active()?;
			match num.0.clone() {
				BlockNumber::Pending => Ok(take_weak!(self.miner).balance(&*take_weak!(self.client), &address).into()),
				id => {
					let client = take_weak!(self.client);

					check_known(&*client, id.clone())?;
					match client.balance(&address, id.into()) {
						Some(balance) => Ok(balance.into()),
						None => Err(errors::state_pruned()),
					}
				}
			}
		};

		future::done(inner()).boxed()
	}

<<<<<<< HEAD
	fn storage_at(&self, address: RpcH160, pos: RpcU256, num: Trailing<BlockNumber>) -> BoxFuture<RpcH256, Error> {
=======
	fn storage_at(&self, address: RpcH160, pos: RpcU256, num: Trailing<BlockNumber>) -> Result<RpcH256, Error> {
>>>>>>> 248cd5e0
		let address: Address = RpcH160::into(address);
		let position: U256 = RpcU256::into(pos);

		let inner = || {
			self.active()?;
			match num.0.clone() {
				BlockNumber::Pending => Ok(take_weak!(self.miner).storage_at(&*take_weak!(self.client), &address, &H256::from(position)).into()),
				id => {
					let client = take_weak!(self.client);

					check_known(&*client, id.clone())?;
					match client.storage_at(&address, &H256::from(position), id.into()) {
						Some(s) => Ok(s.into()),
						None => Err(errors::state_pruned()),
					}
				}
			}
		};

<<<<<<< HEAD
		future::done(inner()).boxed()
	}

	fn transaction_count(&self, address: RpcH160, num: Trailing<BlockNumber>) -> BoxFuture<RpcU256, Error> {
=======
	fn transaction_count(&self, address: RpcH160, num: Trailing<BlockNumber>) -> Result<RpcU256, Error> {
>>>>>>> 248cd5e0
		let address: Address = RpcH160::into(address);
		let inner = move || {
			self.active()?;
			match num.0.clone() {
				BlockNumber::Pending => Ok(take_weak!(self.miner).nonce(&*take_weak!(self.client), &address).into()),
				id => {
					let client = take_weak!(self.client);

					check_known(&*client, id.clone())?;
					match client.nonce(&address, id.into()) {
						Some(nonce) => Ok(nonce.into()),
						None => Err(errors::state_pruned()),
					}
				}
			}
		};

<<<<<<< HEAD
		future::done(inner()).boxed()
	}

	fn block_transaction_count_by_hash(&self, hash: RpcH256) -> BoxFuture<Option<RpcU256>, Error> {
		let inner = || {
			self.active()?;
			Ok(take_weak!(self.client).block(BlockId::Hash(hash.into()))
				.map(|block| block.transactions_count().into()))
		};

		future::done(inner()).boxed()
	}

	fn block_transaction_count_by_number(&self, num: BlockNumber) -> BoxFuture<Option<RpcU256>, Error> {
		let inner = || {
			self.active()?;
			match num {
				BlockNumber::Pending => Ok(Some(
					take_weak!(self.miner).status().transactions_in_pending_block.into()
				)),
				_ => Ok(
					take_weak!(self.client).block(num.into())
						.map(|block| block.transactions_count().into())
					)
			}
		};

		future::done(inner()).boxed()
	}

	fn block_uncles_count_by_hash(&self, hash: RpcH256) -> BoxFuture<Option<RpcU256>, Error> {
		let inner = || {
			self.active()?;
			Ok(take_weak!(self.client).block(BlockId::Hash(hash.into()))
				.map(|block| block.uncles_count().into()))
		};

		future::done(inner()).boxed()
	}

	fn block_uncles_count_by_number(&self, num: BlockNumber) -> BoxFuture<Option<RpcU256>, Error> {
		let inner = || {
			self.active()?;
			match num {
				BlockNumber::Pending => Ok(Some(0.into())),
				_ => Ok(
					take_weak!(self.client).block(num.into())
						.map(|block| block.uncles_count().into())
				),
			}
		};

		future::done(inner()).boxed()
	}

	fn code_at(&self, address: RpcH160, num: Trailing<BlockNumber>) -> BoxFuture<Bytes, Error> {
=======
	fn block_transaction_count_by_hash(&self, hash: RpcH256) -> Result<Option<RpcU256>, Error> {
		Ok(
			take_weak!(self.client).block(BlockId::Hash(hash.into()))
				.map(|block| block.transactions_count().into())
		)
	}

	fn block_transaction_count_by_number(&self, num: BlockNumber) -> Result<Option<RpcU256>, Error> {
		match num {
			BlockNumber::Pending => Ok(Some(
				take_weak!(self.miner).status().transactions_in_pending_block.into()
			)),
			_ => Ok(
				take_weak!(self.client).block(num.into())
					.map(|block| block.transactions_count().into())
				)
		}
	}

	fn block_uncles_count_by_hash(&self, hash: RpcH256) -> Result<Option<RpcU256>, Error> {
		Ok(
			take_weak!(self.client).block(BlockId::Hash(hash.into()))
				.map(|block| block.uncles_count().into())
		)
	}

	fn block_uncles_count_by_number(&self, num: BlockNumber) -> Result<Option<RpcU256>, Error> {
		match num {
			BlockNumber::Pending => Ok(Some(0.into())),
			_ => Ok(
				take_weak!(self.client).block(num.into())
					.map(|block| block.uncles_count().into())
			),
		}
	}

	fn code_at(&self, address: RpcH160, num: Trailing<BlockNumber>) -> Result<Bytes, Error> {
>>>>>>> 248cd5e0
		let address: Address = RpcH160::into(address);

		let inner = || {
			self.active()?;
			match num.0.clone() {
				BlockNumber::Pending => Ok(take_weak!(self.miner).code(&*take_weak!(self.client), &address).map_or_else(Bytes::default, Bytes::new)),
				id => {
					let client = take_weak!(self.client);

					check_known(&*client, id.clone())?;
					match client.code(&address, id.into()) {
						Some(code) => Ok(code.map_or_else(Bytes::default, Bytes::new)),
						None => Err(errors::state_pruned()),
					}
				}
			}
		};

		future::done(inner()).boxed()
	}

<<<<<<< HEAD
	fn block_by_hash(&self, hash: RpcH256, include_txs: bool) -> BoxFuture<Option<RichBlock>, Error> {
		let inner = || {
			self.active()?;
			self.block(BlockId::Hash(hash.into()), include_txs)
		};

		future::done(inner()).boxed()
	}

	fn block_by_number(&self, num: BlockNumber, include_txs: bool) -> BoxFuture<Option<RichBlock>, Error> {
		let inner = || {
			self.active()?;
			self.block(num.into(), include_txs)
		};

		future::done(inner()).boxed()
=======
	fn block_by_hash(&self, hash: RpcH256, include_txs: bool) -> Result<Option<RichBlock>, Error> {
		self.block(BlockId::Hash(hash.into()), include_txs)
	}

	fn block_by_number(&self, num: BlockNumber, include_txs: bool) -> Result<Option<RichBlock>, Error> {
		self.block(num.into(), include_txs)
>>>>>>> 248cd5e0
	}

	fn transaction_by_hash(&self, hash: RpcH256) -> Result<Option<Transaction>, Error> {
		let hash: H256 = hash.into();
		let miner = take_weak!(self.miner);
		let client = take_weak!(self.client);
		Ok(self.transaction(TransactionId::Hash(hash))?.or_else(|| miner.transaction(client.chain_info().best_block_number, &hash).map(Into::into)))
	}

	fn transaction_by_block_hash_and_index(&self, hash: RpcH256, index: Index) -> Result<Option<Transaction>, Error> {
		self.transaction(TransactionId::Location(BlockId::Hash(hash.into()), index.value()))
	}

	fn transaction_by_block_number_and_index(&self, num: BlockNumber, index: Index) -> Result<Option<Transaction>, Error> {
		self.transaction(TransactionId::Location(num.into(), index.value()))
	}

	fn transaction_receipt(&self, hash: RpcH256) -> Result<Option<Receipt>, Error> {
		let miner = take_weak!(self.miner);
		let best_block = take_weak!(self.client).chain_info().best_block_number;
		let hash: H256 = hash.into();
		match (miner.pending_receipt(best_block, &hash), self.options.allow_pending_receipt_query) {
			(Some(receipt), true) => Ok(Some(receipt.into())),
			_ => {
				let client = take_weak!(self.client);
				let receipt = client.transaction_receipt(TransactionId::Hash(hash));
				Ok(receipt.map(Into::into))
			}
		}
	}

	fn uncle_by_block_hash_and_index(&self, hash: RpcH256, index: Index) -> Result<Option<RichBlock>, Error> {
		self.uncle(UncleId { block: BlockId::Hash(hash.into()), position: index.value() })
	}

	fn uncle_by_block_number_and_index(&self, num: BlockNumber, index: Index) -> Result<Option<RichBlock>, Error> {
		self.uncle(UncleId { block: num.into(), position: index.value() })
	}

	fn compilers(&self) -> Result<Vec<String>, Error> {
		let mut compilers = vec![];
		if Command::new(SOLC).output().is_ok() {
			compilers.push("solidity".to_owned())
		}

		Ok(compilers)
	}

	fn logs(&self, filter: Filter) -> Result<Vec<Log>, Error> {
		let include_pending = filter.to_block == Some(BlockNumber::Pending);
		let filter: EthcoreFilter = filter.into();
		let mut logs = take_weak!(self.client).logs(filter.clone())
			.into_iter()
			.map(From::from)
			.collect::<Vec<Log>>();

		if include_pending {
			let best_block = take_weak!(self.client).chain_info().best_block_number;
			let pending = pending_logs(&*take_weak!(self.miner), best_block, &filter);
			logs.extend(pending);
		}

		let logs = limit_logs(logs, filter.limit);

		Ok(logs)
	}

	fn work(&self, no_new_work_timeout: Trailing<u64>) -> Result<Work, Error> {
		let no_new_work_timeout = no_new_work_timeout.0;

		let client = take_weak!(self.client);
		// check if we're still syncing and return empty strings in that case
		{
			//TODO: check if initial sync is complete here
			//let sync = take_weak!(self.sync);
			if /*sync.status().state != SyncState::Idle ||*/ client.queue_info().total_queue_size() > MAX_QUEUE_SIZE_TO_MINE_ON {
				trace!(target: "miner", "Syncing. Cannot give any work.");
				return Err(errors::no_work());
			}

			// Otherwise spin until our submitted block has been included.
			let timeout = Instant::now() + Duration::from_millis(1000);
			while Instant::now() < timeout && client.queue_info().total_queue_size() > 0 {
				thread::sleep(Duration::from_millis(1));
			}
		}

		let miner = take_weak!(self.miner);
		if miner.author().is_zero() {
			warn!(target: "miner", "Cannot give work package - no author is configured. Use --author to configure!");
			return Err(errors::no_author())
		}
		miner.map_sealing_work(&*client, |b| {
			let pow_hash = b.hash();
			let target = Ethash::difficulty_to_boundary(b.block().header().difficulty());
			let seed_hash = self.seed_compute.lock().get_seedhash(b.block().header().number());

			if no_new_work_timeout > 0 && b.block().header().timestamp() + no_new_work_timeout < get_time().sec as u64 {
				Err(errors::no_new_work())
			} else if self.options.send_block_number_in_get_work {
				let block_number = b.block().header().number();
				Ok(Work {
					pow_hash: pow_hash.into(),
					seed_hash: seed_hash.into(),
					target: target.into(),
					number: Some(block_number),
				})
			} else {
				Ok(Work {
					pow_hash: pow_hash.into(),
					seed_hash: seed_hash.into(),
					target: target.into(),
					number: None
				})
			}
		}).unwrap_or(Err(Error::internal_error()))	// no work found.
	}

	fn submit_work(&self, nonce: RpcH64, pow_hash: RpcH256, mix_hash: RpcH256) -> Result<bool, Error> {
		let nonce: H64 = nonce.into();
		let pow_hash: H256 = pow_hash.into();
		let mix_hash: H256 = mix_hash.into();
		trace!(target: "miner", "submit_work: Decoded: nonce={}, pow_hash={}, mix_hash={}", nonce, pow_hash, mix_hash);

		let miner = take_weak!(self.miner);
		let client = take_weak!(self.client);
		let seal = vec![rlp::encode(&mix_hash).to_vec(), rlp::encode(&nonce).to_vec()];
		Ok(miner.submit_seal(&*client, pow_hash, seal).is_ok())
	}

	fn submit_hashrate(&self, rate: RpcU256, id: RpcH256) -> Result<bool, Error> {
		self.external_miner.submit_hashrate(rate.into(), id.into());
		Ok(true)
	}

	fn send_raw_transaction(&self, raw: Bytes) -> Result<RpcH256, Error> {
		UntrustedRlp::new(&raw.into_vec()).as_val()
			.map_err(errors::from_rlp_error)
			.and_then(|tx| SignedTransaction::new(tx).map_err(errors::from_transaction_error))
			.and_then(|signed_transaction| {
				dispatch_transaction(&*take_weak!(self.client), &*take_weak!(self.miner), PendingTransaction::new(signed_transaction, None))
			})
			.map(Into::into)
	}

	fn submit_transaction(&self, raw: Bytes) -> Result<RpcH256, Error> {
		self.send_raw_transaction(raw)
	}

	fn call(&self, request: CallRequest, num: Trailing<BlockNumber>) -> Result<Bytes, Error> {
		let request = CallRequest::into(request);
		let signed = self.sign_call(request)?;

		let result = match num.0 {
			BlockNumber::Pending => take_weak!(self.miner).call(&*take_weak!(self.client), &signed, Default::default()),
			num => take_weak!(self.client).call(&signed, num.into(), Default::default()),
		};

		result
			.map(|b| b.output.into())
			.map_err(errors::from_call_error)
	}

	fn estimate_gas(&self, request: CallRequest, num: Trailing<BlockNumber>) -> Result<RpcU256, Error> {
		let request = CallRequest::into(request);
		let signed = self.sign_call(request)?;
		take_weak!(self.client).estimate_gas(&signed, num.0.into())
			.map(Into::into)
			.map_err(errors::from_call_error)
	}

	fn compile_lll(&self, _: String) -> Result<Bytes, Error> {
		rpc_unimplemented!()
	}

	fn compile_serpent(&self, _: String) -> Result<Bytes, Error> {
		rpc_unimplemented!()
	}

	fn compile_solidity(&self, code: String) -> Result<Bytes, Error> {
		let maybe_child = Command::new(SOLC)
			.arg("--bin")
			.arg("--optimize")
			.stdin(Stdio::piped())
			.stdout(Stdio::piped())
			.stderr(Stdio::null())
			.spawn();

		maybe_child
			.map_err(errors::compilation)
			.and_then(|mut child| {
				child.stdin.as_mut()
					.expect("we called child.stdin(Stdio::piped()) before spawn; qed")
					.write_all(code.as_bytes())
					.map_err(errors::compilation)?;
				let output = child.wait_with_output().map_err(errors::compilation)?;

				let s = String::from_utf8_lossy(&output.stdout);
				if let Some(hex) = s.lines().skip_while(|ref l| !l.contains("Binary")).skip(1).next() {
					Ok(Bytes::new(hex.from_hex().unwrap_or(vec![])))
				} else {
					Err(errors::compilation("Unexpected output."))
				}
			})
	}
}<|MERGE_RESOLUTION|>--- conflicted
+++ resolved
@@ -356,15 +356,10 @@
 		Ok(RpcU256::from(take_weak!(self.client).chain_info().best_block_number))
 	}
 
-<<<<<<< HEAD
 	fn balance(&self, address: RpcH160, num: Trailing<BlockNumber>) -> BoxFuture<RpcU256, Error> {
-=======
-	fn balance(&self, address: RpcH160, num: Trailing<BlockNumber>) -> Result<RpcU256, Error> {
->>>>>>> 248cd5e0
 		let address = address.into();
 
 		let inner = || {
-			self.active()?;
 			match num.0.clone() {
 				BlockNumber::Pending => Ok(take_weak!(self.miner).balance(&*take_weak!(self.client), &address).into()),
 				id => {
@@ -382,16 +377,11 @@
 		future::done(inner()).boxed()
 	}
 
-<<<<<<< HEAD
 	fn storage_at(&self, address: RpcH160, pos: RpcU256, num: Trailing<BlockNumber>) -> BoxFuture<RpcH256, Error> {
-=======
-	fn storage_at(&self, address: RpcH160, pos: RpcU256, num: Trailing<BlockNumber>) -> Result<RpcH256, Error> {
->>>>>>> 248cd5e0
 		let address: Address = RpcH160::into(address);
 		let position: U256 = RpcU256::into(pos);
 
 		let inner = || {
-			self.active()?;
 			match num.0.clone() {
 				BlockNumber::Pending => Ok(take_weak!(self.miner).storage_at(&*take_weak!(self.client), &address, &H256::from(position)).into()),
 				id => {
@@ -406,17 +396,12 @@
 			}
 		};
 
-<<<<<<< HEAD
 		future::done(inner()).boxed()
 	}
 
 	fn transaction_count(&self, address: RpcH160, num: Trailing<BlockNumber>) -> BoxFuture<RpcU256, Error> {
-=======
-	fn transaction_count(&self, address: RpcH160, num: Trailing<BlockNumber>) -> Result<RpcU256, Error> {
->>>>>>> 248cd5e0
 		let address: Address = RpcH160::into(address);
 		let inner = move || {
-			self.active()?;
 			match num.0.clone() {
 				BlockNumber::Pending => Ok(take_weak!(self.miner).nonce(&*take_weak!(self.client), &address).into()),
 				id => {
@@ -431,13 +416,11 @@
 			}
 		};
 
-<<<<<<< HEAD
 		future::done(inner()).boxed()
 	}
 
 	fn block_transaction_count_by_hash(&self, hash: RpcH256) -> BoxFuture<Option<RpcU256>, Error> {
 		let inner = || {
-			self.active()?;
 			Ok(take_weak!(self.client).block(BlockId::Hash(hash.into()))
 				.map(|block| block.transactions_count().into()))
 		};
@@ -447,7 +430,6 @@
 
 	fn block_transaction_count_by_number(&self, num: BlockNumber) -> BoxFuture<Option<RpcU256>, Error> {
 		let inner = || {
-			self.active()?;
 			match num {
 				BlockNumber::Pending => Ok(Some(
 					take_weak!(self.miner).status().transactions_in_pending_block.into()
@@ -464,7 +446,6 @@
 
 	fn block_uncles_count_by_hash(&self, hash: RpcH256) -> BoxFuture<Option<RpcU256>, Error> {
 		let inner = || {
-			self.active()?;
 			Ok(take_weak!(self.client).block(BlockId::Hash(hash.into()))
 				.map(|block| block.uncles_count().into()))
 		};
@@ -474,7 +455,6 @@
 
 	fn block_uncles_count_by_number(&self, num: BlockNumber) -> BoxFuture<Option<RpcU256>, Error> {
 		let inner = || {
-			self.active()?;
 			match num {
 				BlockNumber::Pending => Ok(Some(0.into())),
 				_ => Ok(
@@ -488,49 +468,9 @@
 	}
 
 	fn code_at(&self, address: RpcH160, num: Trailing<BlockNumber>) -> BoxFuture<Bytes, Error> {
-=======
-	fn block_transaction_count_by_hash(&self, hash: RpcH256) -> Result<Option<RpcU256>, Error> {
-		Ok(
-			take_weak!(self.client).block(BlockId::Hash(hash.into()))
-				.map(|block| block.transactions_count().into())
-		)
-	}
-
-	fn block_transaction_count_by_number(&self, num: BlockNumber) -> Result<Option<RpcU256>, Error> {
-		match num {
-			BlockNumber::Pending => Ok(Some(
-				take_weak!(self.miner).status().transactions_in_pending_block.into()
-			)),
-			_ => Ok(
-				take_weak!(self.client).block(num.into())
-					.map(|block| block.transactions_count().into())
-				)
-		}
-	}
-
-	fn block_uncles_count_by_hash(&self, hash: RpcH256) -> Result<Option<RpcU256>, Error> {
-		Ok(
-			take_weak!(self.client).block(BlockId::Hash(hash.into()))
-				.map(|block| block.uncles_count().into())
-		)
-	}
-
-	fn block_uncles_count_by_number(&self, num: BlockNumber) -> Result<Option<RpcU256>, Error> {
-		match num {
-			BlockNumber::Pending => Ok(Some(0.into())),
-			_ => Ok(
-				take_weak!(self.client).block(num.into())
-					.map(|block| block.uncles_count().into())
-			),
-		}
-	}
-
-	fn code_at(&self, address: RpcH160, num: Trailing<BlockNumber>) -> Result<Bytes, Error> {
->>>>>>> 248cd5e0
 		let address: Address = RpcH160::into(address);
 
 		let inner = || {
-			self.active()?;
 			match num.0.clone() {
 				BlockNumber::Pending => Ok(take_weak!(self.miner).code(&*take_weak!(self.client), &address).map_or_else(Bytes::default, Bytes::new)),
 				id => {
@@ -548,31 +488,12 @@
 		future::done(inner()).boxed()
 	}
 
-<<<<<<< HEAD
 	fn block_by_hash(&self, hash: RpcH256, include_txs: bool) -> BoxFuture<Option<RichBlock>, Error> {
-		let inner = || {
-			self.active()?;
-			self.block(BlockId::Hash(hash.into()), include_txs)
-		};
-
-		future::done(inner()).boxed()
+		future::done(self.block(BlockId::Hash(hash.into()), include_txs)).boxed()
 	}
 
 	fn block_by_number(&self, num: BlockNumber, include_txs: bool) -> BoxFuture<Option<RichBlock>, Error> {
-		let inner = || {
-			self.active()?;
-			self.block(num.into(), include_txs)
-		};
-
-		future::done(inner()).boxed()
-=======
-	fn block_by_hash(&self, hash: RpcH256, include_txs: bool) -> Result<Option<RichBlock>, Error> {
-		self.block(BlockId::Hash(hash.into()), include_txs)
-	}
-
-	fn block_by_number(&self, num: BlockNumber, include_txs: bool) -> Result<Option<RichBlock>, Error> {
-		self.block(num.into(), include_txs)
->>>>>>> 248cd5e0
+		future::done(self.block(num.into(), include_txs)).boxed()
 	}
 
 	fn transaction_by_hash(&self, hash: RpcH256) -> Result<Option<Transaction>, Error> {
