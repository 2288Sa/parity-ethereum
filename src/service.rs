use util::*;
use sync::*;
use spec::Spec;
use error::*;
use std::env;
use client::Client;

/// Client service setup. Creates and registers client and network services with the IO subsystem.
pub struct ClientService {
	net_service: NetworkService<SyncMessage>,
	client: Arc<RwLock<Client>>,
}

impl ClientService {
	/// Start the service in a separate thread.
	pub fn start(spec: Spec) -> Result<ClientService, Error> {
		let mut net_service = try!(NetworkService::start());
		info!("Starting {}", net_service.host_info());
		info!("Configured for {} using {} engine", spec.name, spec.engine_name);
		let mut dir = env::home_dir().unwrap();
		dir.push(".parity");
		dir.push(H64::from(spec.genesis_header().hash()).hex());
		let client = Arc::new(RwLock::new(try!(Client::new(spec, &dir, net_service.io().channel()))));
		EthSync::register(&mut net_service, client.clone());
		let client_io = Box::new(ClientIoHandler {
			client: client.clone()
		});
		try!(net_service.io().register_handler(client_io));

		Ok(ClientService {
			net_service: net_service,
			client: client,
		})
	}

	pub fn io(&mut self) -> &mut IoService<NetSyncMessage> {
		self.net_service.io()
	}

	pub fn client(&self) -> Arc<RwLock<Client>> {
		self.client.clone()
	}
}

/// IO interface for the Client handler
struct ClientIoHandler {
	client: Arc<RwLock<Client>>
}

impl IoHandler<NetSyncMessage> for ClientIoHandler {
	fn initialize<'s>(&'s mut self, _io: &mut IoContext<'s, NetSyncMessage>) {
	}

	#[allow(match_ref_pats)]
	fn message<'s>(&'s mut self, _io: &mut IoContext<'s, NetSyncMessage>, net_message: &'s mut NetSyncMessage) {
<<<<<<< HEAD
		if let &mut UserMessage(ref mut message) = net_message {
			if let &mut SyncMessage::BlockVerified(ref mut bytes) = message {
				self.client.write().unwrap().import_verified_block(mem::replace(bytes, Bytes::new()));
=======
		match net_message {
			&mut UserMessage(ref mut message) =>  {
				match message {
					&mut SyncMessage::BlockVerified => {
						self.client.write().unwrap().import_verified_blocks();
					},
					_ => {}, // ignore other messages
				}

>>>>>>> 17969dcc
			}
		}
	}
}
<|MERGE_RESOLUTION|>--- conflicted
+++ resolved
@@ -53,21 +53,9 @@
 
 	#[allow(match_ref_pats)]
 	fn message<'s>(&'s mut self, _io: &mut IoContext<'s, NetSyncMessage>, net_message: &'s mut NetSyncMessage) {
-<<<<<<< HEAD
 		if let &mut UserMessage(ref mut message) = net_message {
-			if let &mut SyncMessage::BlockVerified(ref mut bytes) = message {
-				self.client.write().unwrap().import_verified_block(mem::replace(bytes, Bytes::new()));
-=======
-		match net_message {
-			&mut UserMessage(ref mut message) =>  {
-				match message {
-					&mut SyncMessage::BlockVerified => {
-						self.client.write().unwrap().import_verified_blocks();
-					},
-					_ => {}, // ignore other messages
-				}
-
->>>>>>> 17969dcc
+			if let &mut SyncMessage::BlockVerified= message {
+				self.client.write().unwrap().import_verified_blocks();
 			}
 		}
 	}
