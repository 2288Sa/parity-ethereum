--- conflicted
+++ resolved
@@ -100,8 +100,6 @@
 pub trait SyncProvider: Send + Sync {
 	/// Get sync status
 	fn status(&self) -> SyncStatus;
-	/// Insert transaction in the sync transaction queue
-	fn insert_transaction(&self, transaction: ethcore::transaction::SignedTransaction);
 }
 
 /// Ethereum network protocol handler
@@ -141,18 +139,6 @@
 	fn status(&self) -> SyncStatus {
 		self.sync.read().unwrap().status()
 	}
-
-<<<<<<< HEAD
-=======
-	/// Insert transaction in transaction queue
-	fn insert_transaction(&self, transaction: ethcore::transaction::SignedTransaction) {
-		use util::numbers::*;
-
-		let nonce_fn = |a: &Address| self.chain.state().nonce(a) + U256::one();
-		let sync = self.sync.write().unwrap();
-		sync.insert_transaction(transaction, &nonce_fn);
-	}
->>>>>>> a207b6a1
 }
 
 impl NetworkProtocolHandler<SyncMessage> for EthSync {
