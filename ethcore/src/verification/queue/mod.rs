--- conflicted
+++ resolved
@@ -175,13 +175,11 @@
 	bad: Mutex<HashSet<H256>>,
 	more_to_verify: SMutex<()>,
 	empty: SMutex<()>,
-<<<<<<< HEAD
 	verified_count: AtomicUsize,
 	drained: AtomicUsize,
 	imported: AtomicUsize,
-=======
 	sizes: Sizes,
->>>>>>> 76ac87af
+	check_seal: bool,
 }
 
 impl<K: Kind> VerificationQueue<K> {
@@ -194,17 +192,15 @@
 			bad: Mutex::new(HashSet::new()),
 			more_to_verify: SMutex::new(()),
 			empty: SMutex::new(()),
-<<<<<<< HEAD
 			verified_count: AtomicUsize::new(0),
 			drained: AtomicUsize::new(0),
 			imported: AtomicUsize::new(0),
-=======
 			sizes: Sizes {
 				unverified: AtomicUsize::new(0),
 				verifying: AtomicUsize::new(0),
 				verified: AtomicUsize::new(0),
-			}
->>>>>>> 76ac87af
+			},
+			check_seal: check_seal,
 		});
 		let more_to_verify = Arc::new(SCondvar::new());
 		let deleting = Arc::new(AtomicBool::new(false));
@@ -216,32 +212,7 @@
 		let empty = Arc::new(SCondvar::new());
 		let panic_handler = PanicHandler::new_in_arc();
 
-<<<<<<< HEAD
 		let queue = VerificationQueue {
-=======
-		let mut verifiers: Vec<JoinHandle<()>> = Vec::new();
-		let thread_count = max(::num_cpus::get(), 3) - 2;
-		for i in 0..thread_count {
-			let verification = verification.clone();
-			let engine = engine.clone();
-			let more_to_verify = more_to_verify.clone();
-			let ready_signal = ready_signal.clone();
-			let empty = empty.clone();
-			let deleting = deleting.clone();
-			let panic_handler = panic_handler.clone();
-			verifiers.push(
-				thread::Builder::new()
-				.name(format!("Verifier #{}", i))
-				.spawn(move || {
-					panic_handler.catch_panic(move || {
-						VerificationQueue::verify(verification, engine, more_to_verify, ready_signal, deleting, empty, check_seal)
-					}).unwrap()
-				})
-				.expect("Error starting block verification thread")
-			);
-		}
-		VerificationQueue {
->>>>>>> 76ac87af
 			engine: engine,
 			panic_handler: panic_handler,
 			ready_signal: ready_signal,
@@ -264,7 +235,7 @@
 		queue
 	}
 
-	fn verify(verification: Arc<Verification<K>>, engine: Arc<Engine>, wait: Arc<SCondvar>, ready: Arc<QueueSignal>, deleting: Arc<AtomicBool>, empty: Arc<SCondvar>, check_seal: bool) {
+	fn verify(verification: Arc<Verification<K>>, engine: Arc<Engine>, wait: Arc<SCondvar>, ready: Arc<QueueSignal>, deleting: Arc<AtomicBool>, empty: Arc<SCondvar>) {
 		while !deleting.load(AtomicOrdering::Acquire) {
 			{
 				let mut more_to_verify = verification.more_to_verify.lock().unwrap();
@@ -298,7 +269,7 @@
 			};
 
 			let hash = item.hash();
-			let is_ready = match K::verify(item, &*engine, check_seal) {
+			let is_ready = match K::verify(item, &*engine, verification.check_seal) {
 				Ok(verified) => {
 					let mut verifying = verification.verifying.lock();
 					let mut idx = None;
@@ -316,15 +287,10 @@
 						// we're next!
 						let mut verified = verification.verified.lock();
 						let mut bad = verification.bad.lock();
-<<<<<<< HEAD
-						VerificationQueue::drain_verifying(&mut verifying, &mut verified, &mut bad, &verification.verified_count);
-						ready.set();
-=======
-						VerificationQueue::drain_verifying(&mut verifying, &mut verified, &mut bad, &verification.sizes);
+						VerificationQueue::drain_verifying(&mut verifying, &mut verified, &mut bad, &verification.verified_count, &verification.sizes);
 						true
 					} else {
 						false
->>>>>>> 76ac87af
 					}
 				},
 				Err(_) => {
@@ -336,15 +302,10 @@
 					verifying.retain(|e| e.hash != hash);
 
 					if verifying.front().map_or(false, |x| x.output.is_some()) {
-<<<<<<< HEAD
-						VerificationQueue::drain_verifying(&mut verifying, &mut verified, &mut bad, &verification.verified_count);
-						ready.set();
-=======
-						VerificationQueue::drain_verifying(&mut verifying, &mut verified, &mut bad, &verification.sizes);
+						VerificationQueue::drain_verifying(&mut verifying, &mut verified, &mut bad, &verification.verified_count, &verification.sizes);
 						true
 					} else {
 						false
->>>>>>> 76ac87af
 					}
 				}
 			};
@@ -355,19 +316,17 @@
 		}
 	}
 
-<<<<<<< HEAD
 	fn drain_verifying(
 		verifying: &mut VecDeque<Verifying<K>>,
 		verified: &mut VecDeque<K::Verified>,
 		bad: &mut HashSet<H256>,
-		v_count: &AtomicUsize
+		v_count: &AtomicUsize,
+		sizes: &Sizes,
 	) {
 		let start_len = verified.len();
-=======
-	fn drain_verifying(verifying: &mut VecDeque<Verifying<K>>, verified: &mut VecDeque<K::Verified>, bad: &mut HashSet<H256>, sizes: &Sizes) {
 		let mut removed_size = 0;
 		let mut inserted_size = 0;
->>>>>>> 76ac87af
+
 		while let Some(output) = verifying.front_mut().and_then(|x| x.output.take()) {
 			assert!(verifying.pop_front().is_some());
 			let size = output.heap_size_of_children();
@@ -381,12 +340,9 @@
 			}
 		}
 
-<<<<<<< HEAD
 		v_count.fetch_add(verified.len() - start_len, AtomicOrdering::AcqRel);
-=======
 		sizes.verifying.fetch_sub(removed_size, AtomicOrdering::SeqCst);
 		sizes.verified.fetch_add(inserted_size, AtomicOrdering::SeqCst);
->>>>>>> 76ac87af
 	}
 
 	/// Clear the queue and stop verification activity.
@@ -512,12 +468,10 @@
 		let count = min(max, verified.len());
 		let result = verified.drain(..count).collect::<Vec<_>>();
 
-<<<<<<< HEAD
-		self.verification.drained.fetch_add(count, AtomicOrdering::AcqRel);
-=======
+		self.verification.drained.fetch_add(result.len(), AtomicOrdering::AcqRel);
+
 		let drained_size = result.iter().map(HeapSizeOf::heap_size_of_children).fold(0, |a, c| a + c);
 		self.verification.sizes.verified.fetch_sub(drained_size, AtomicOrdering::SeqCst);
->>>>>>> 76ac87af
 
 		self.ready_signal.reset();
 		if !verified.is_empty() {
