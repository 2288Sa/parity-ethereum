// Copyright 2015, 2016 Ethcore (UK) Ltd.
// This file is part of Parity.

// Parity is free software: you can redistribute it and/or modify
// it under the terms of the GNU General Public License as published by
// the Free Software Foundation, either version 3 of the License, or
// (at your option) any later version.

// Parity is distributed in the hope that it will be useful,
// but WITHOUT ANY WARRANTY; without even the implied warranty of
// MERCHANTABILITY or FITNESS FOR A PARTICULAR PURPOSE.  See the
// GNU General Public License for more details.

// You should have received a copy of the GNU General Public License
// along with Parity.  If not, see <http://www.gnu.org/licenses/>.

//! Test client.

use std::sync::atomic::{AtomicUsize, Ordering as AtomicOrder};
use util::*;
use rlp::*;
use ethkey::{Generator, Random};
use devtools::*;
use transaction::{Transaction, LocalizedTransaction, SignedTransaction, Action};
use blockchain::TreeRoute;
use client::{
	BlockChainClient, MiningBlockChainClient, BlockChainInfo, BlockStatus, BlockId,
	TransactionId, UncleId, TraceId, TraceFilter, LastHashes, CallAnalytics, BlockImportError,
};
use db::{NUM_COLUMNS, COL_STATE};
use header::{Header as BlockHeader, BlockNumber};
use filter::Filter;
use log_entry::LocalizedLogEntry;
use receipt::{Receipt, LocalizedReceipt};
use blockchain::extras::BlockReceipts;
use error::{ImportResult};
use evm::{Factory as EvmFactory, VMType, Schedule};
use miner::{Miner, MinerService, TransactionImportResult};
use spec::Spec;
use types::mode::Mode;
use types::pruning_info::PruningInfo;
use views::BlockView;

use verification::queue::QueueInfo;
use block::{OpenBlock, SealedBlock};
use executive::Executed;
use error::CallError;
use trace::LocalizedTrace;
use state_db::StateDB;

/// Test client.
pub struct TestBlockChainClient {
	/// Blocks.
	pub blocks: RwLock<HashMap<H256, Bytes>>,
	/// Mapping of numbers to hashes.
 	pub numbers: RwLock<HashMap<usize, H256>>,
	/// Genesis block hash.
	pub genesis_hash: H256,
	/// Last block hash.
	pub last_hash: RwLock<H256>,
	/// Extra data do set for each block
	pub extra_data: Bytes,
	/// Difficulty.
	pub difficulty: RwLock<U256>,
	/// Balances.
	pub balances: RwLock<HashMap<Address, U256>>,
	/// Nonces.
	pub nonces: RwLock<HashMap<Address, U256>>,
	/// Storage.
	pub storage: RwLock<HashMap<(Address, H256), H256>>,
	/// Code.
	pub code: RwLock<HashMap<Address, Bytes>>,
	/// Execution result.
	pub execution_result: RwLock<Option<Result<Executed, CallError>>>,
	/// Transaction receipts.
	pub receipts: RwLock<HashMap<TransactionId, LocalizedReceipt>>,
	/// Logs
	pub logs: RwLock<Vec<LocalizedLogEntry>>,
	/// Block queue size.
	pub queue_size: AtomicUsize,
	/// Miner
	pub miner: Arc<Miner>,
	/// Spec
	pub spec: Spec,
	/// VM Factory
	pub vm_factory: EvmFactory,
	/// Timestamp assigned to latest sealed block
	pub latest_block_timestamp: RwLock<u64>,
	/// Ancient block info.
	pub ancient_block: RwLock<Option<(H256, u64)>>,
	/// First block info.
	pub first_block: RwLock<Option<(H256, u64)>>,
}

#[derive(Clone)]
/// Used for generating test client blocks.
pub enum EachBlockWith {
	/// Plain block.
	Nothing,
	/// Block with an uncle.
	Uncle,
	/// Block with a transaction.
	Transaction,
	/// Block with an uncle and transaction.
	UncleAndTransaction
}

impl Default for TestBlockChainClient {
	fn default() -> Self {
		TestBlockChainClient::new()
	}
}

impl TestBlockChainClient {
	/// Creates new test client.
	pub fn new() -> Self {
		Self::new_with_extra_data(Bytes::new())
	}

	/// Creates new test client with specified extra data for each block
	pub fn new_with_extra_data(extra_data: Bytes) -> Self {
		let spec = Spec::new_test();
		TestBlockChainClient::new_with_spec_and_extra(spec, extra_data)
	}

	/// Create test client with custom spec.
	pub fn new_with_spec(spec: Spec) -> Self {
		TestBlockChainClient::new_with_spec_and_extra(spec, Bytes::new())
	}

	/// Create test client with custom spec and extra data.
	pub fn new_with_spec_and_extra(spec: Spec, extra_data: Bytes) -> Self {
		let mut client = TestBlockChainClient {
			blocks: RwLock::new(HashMap::new()),
			numbers: RwLock::new(HashMap::new()),
			genesis_hash: H256::new(),
			extra_data: extra_data,
			last_hash: RwLock::new(H256::new()),
			difficulty: RwLock::new(From::from(0)),
			balances: RwLock::new(HashMap::new()),
			nonces: RwLock::new(HashMap::new()),
			storage: RwLock::new(HashMap::new()),
			code: RwLock::new(HashMap::new()),
			execution_result: RwLock::new(None),
			receipts: RwLock::new(HashMap::new()),
			logs: RwLock::new(Vec::new()),
			queue_size: AtomicUsize::new(0),
			miner: Arc::new(Miner::with_spec(&spec)),
			spec: spec,
			vm_factory: EvmFactory::new(VMType::Interpreter, 1024 * 1024),
			latest_block_timestamp: RwLock::new(10_000_000),
			ancient_block: RwLock::new(None),
			first_block: RwLock::new(None),
		};
		client.add_blocks(1, EachBlockWith::Nothing); // add genesis block
		client.genesis_hash = client.last_hash.read().clone();
		client
	}

	/// Set the transaction receipt result
	pub fn set_transaction_receipt(&self, id: TransactionId, receipt: LocalizedReceipt) {
		self.receipts.write().insert(id, receipt);
	}

	/// Set the execution result.
	pub fn set_execution_result(&self, result: Result<Executed, CallError>) {
		*self.execution_result.write() = Some(result);
	}

	/// Set the balance of account `address` to `balance`.
	pub fn set_balance(&self, address: Address, balance: U256) {
		self.balances.write().insert(address, balance);
	}

	/// Set nonce of account `address` to `nonce`.
	pub fn set_nonce(&self, address: Address, nonce: U256) {
		self.nonces.write().insert(address, nonce);
	}

	/// Set `code` at `address`.
	pub fn set_code(&self, address: Address, code: Bytes) {
		self.code.write().insert(address, code);
	}

	/// Set storage `position` to `value` for account `address`.
	pub fn set_storage(&self, address: Address, position: H256, value: H256) {
		self.storage.write().insert((address, position), value);
	}

	/// Set block queue size for testing
	pub fn set_queue_size(&self, size: usize) {
		self.queue_size.store(size, AtomicOrder::Relaxed);
	}

	/// Set timestamp assigned to latest sealed block
	pub fn set_latest_block_timestamp(&self, ts: u64) {
		*self.latest_block_timestamp.write() = ts;
	}

	/// Set logs to return for each logs call.
	pub fn set_logs(&self, logs: Vec<LocalizedLogEntry>) {
		*self.logs.write() = logs;
	}

	/// Add blocks to test client.
	pub fn add_blocks(&self, count: usize, with: EachBlockWith) {
		let len = self.numbers.read().len();
		for n in len..(len + count) {
			let mut header = BlockHeader::new();
			header.set_difficulty(From::from(n));
			header.set_parent_hash(self.last_hash.read().clone());
			header.set_number(n as BlockNumber);
			header.set_gas_limit(U256::from(1_000_000));
			header.set_extra_data(self.extra_data.clone());
			let uncles = match with {
				EachBlockWith::Uncle | EachBlockWith::UncleAndTransaction => {
					let mut uncles = RlpStream::new_list(1);
					let mut uncle_header = BlockHeader::new();
					uncle_header.set_difficulty(From::from(n));
					uncle_header.set_parent_hash(self.last_hash.read().clone());
					uncle_header.set_number(n as BlockNumber);
					uncles.append(&uncle_header);
					header.set_uncles_hash(uncles.as_raw().sha3());
					uncles
				},
				_ => RlpStream::new_list(0)
			};
			let txs = match with {
				EachBlockWith::Transaction | EachBlockWith::UncleAndTransaction => {
					let mut txs = RlpStream::new_list(1);
					let keypair = Random.generate().unwrap();
					// Update nonces value
					self.nonces.write().insert(keypair.address(), U256::one());
					let tx = Transaction {
						action: Action::Create,
						value: U256::from(100),
						data: "3331600055".from_hex().unwrap(),
						gas: U256::from(100_000),
						gas_price: U256::one(),
						nonce: U256::zero()
					};
					let signed_tx = tx.sign(keypair.secret(), None);
					txs.append(&signed_tx);
					txs.out()
				},
				_ => ::rlp::EMPTY_LIST_RLP.to_vec()
			};

			let mut rlp = RlpStream::new_list(3);
			rlp.append(&header);
			rlp.append_raw(&txs, 1);
			rlp.append_raw(uncles.as_raw(), 1);
			self.import_block(rlp.as_raw().to_vec()).unwrap();
		}
	}

	/// Make a bad block by setting invalid extra data.
<<<<<<< HEAD
	pub fn corrupt_block(&mut self, n: BlockNumber) {
=======
	pub fn corrupt_block(&self, n: BlockNumber) {
>>>>>>> 5f1fcf95
		let hash = self.block_hash(BlockId::Number(n)).unwrap();
		let mut header: BlockHeader = decode(&self.block_header(BlockId::Number(n)).unwrap());
		header.set_extra_data(b"This extra data is way too long to be considered valid".to_vec());
		let mut rlp = RlpStream::new_list(3);
		rlp.append(&header);
		rlp.append_raw(&::rlp::NULL_RLP, 1);
		rlp.append_raw(&::rlp::NULL_RLP, 1);
		self.blocks.write().insert(hash, rlp.out());
	}

	/// Make a bad block by setting invalid parent hash.
<<<<<<< HEAD
	pub fn corrupt_block_parent(&mut self, n: BlockNumber) {
=======
	pub fn corrupt_block_parent(&self, n: BlockNumber) {
>>>>>>> 5f1fcf95
		let hash = self.block_hash(BlockId::Number(n)).unwrap();
		let mut header: BlockHeader = decode(&self.block_header(BlockId::Number(n)).unwrap());
		header.set_parent_hash(H256::from(42));
		let mut rlp = RlpStream::new_list(3);
		rlp.append(&header);
		rlp.append_raw(&::rlp::NULL_RLP, 1);
		rlp.append_raw(&::rlp::NULL_RLP, 1);
		self.blocks.write().insert(hash, rlp.out());
	}

	/// TODO:
	pub fn block_hash_delta_minus(&mut self, delta: usize) -> H256 {
		let blocks_read = self.numbers.read();
		let index = blocks_read.len() - delta;
		blocks_read[&index].clone()
	}

	fn block_hash(&self, id: BlockId) -> Option<H256> {
		match id {
			BlockId::Hash(hash) => Some(hash),
			BlockId::Number(n) => self.numbers.read().get(&(n as usize)).cloned(),
			BlockId::Earliest => self.numbers.read().get(&0).cloned(),
			BlockId::Latest | BlockId::Pending => self.numbers.read().get(&(self.numbers.read().len() - 1)).cloned()
		}
	}

	/// Inserts a transaction to miners transactions queue.
	pub fn insert_transaction_to_queue(&self) {
		let keypair = Random.generate().unwrap();
		let tx = Transaction {
			action: Action::Create,
			value: U256::from(100),
			data: "3331600055".from_hex().unwrap(),
			gas: U256::from(100_000),
			gas_price: U256::one(),
			nonce: U256::zero()
		};
		let signed_tx = tx.sign(keypair.secret(), None);
		self.set_balance(signed_tx.sender().unwrap(), 10_000_000.into());
		let res = self.miner.import_external_transactions(self, vec![signed_tx]);
		let res = res.into_iter().next().unwrap().expect("Successful import");
		assert_eq!(res, TransactionImportResult::Current);
	}
}

pub fn get_temp_state_db() -> GuardedTempResult<StateDB> {
	let temp = RandomTempPath::new();
	let db = Database::open(&DatabaseConfig::with_columns(NUM_COLUMNS), temp.as_str()).unwrap();
	let journal_db = journaldb::new(Arc::new(db), journaldb::Algorithm::EarlyMerge, COL_STATE);
	let state_db = StateDB::new(journal_db, 1024 * 1024);
	GuardedTempResult {
		_temp: temp,
		result: Some(state_db)
	}
}

impl MiningBlockChainClient for TestBlockChainClient {
	fn latest_schedule(&self) -> Schedule {
		Schedule::new_post_eip150(24576, true, true, true)
	}

	fn prepare_open_block(&self, author: Address, gas_range_target: (U256, U256), extra_data: Bytes) -> OpenBlock {
		let engine = &*self.spec.engine;
		let genesis_header = self.spec.genesis_header();
		let mut db_result = get_temp_state_db();
		let mut db = db_result.take();
		self.spec.ensure_db_good(&mut db, &TrieFactory::default()).unwrap();

		let last_hashes = vec![genesis_header.hash()];
		let mut open_block = OpenBlock::new(
			engine,
			Default::default(),
			false,
			db,
			&genesis_header,
			Arc::new(last_hashes),
			author,
			gas_range_target,
			extra_data
		).expect("Opening block for tests will not fail.");
		// TODO [todr] Override timestamp for predictability (set_timestamp_now kind of sucks)
		open_block.set_timestamp(*self.latest_block_timestamp.read());
		open_block
	}

	fn vm_factory(&self) -> &EvmFactory {
		&self.vm_factory
	}

	fn import_sealed_block(&self, _block: SealedBlock) -> ImportResult {
		Ok(H256::default())
	}
}

impl BlockChainClient for TestBlockChainClient {
	fn call(&self, _t: &SignedTransaction, _block: BlockId, _analytics: CallAnalytics) -> Result<Executed, CallError> {
		self.execution_result.read().clone().unwrap()
	}

	fn replay(&self, _id: TransactionId, _analytics: CallAnalytics) -> Result<Executed, CallError> {
		self.execution_result.read().clone().unwrap()
	}

	fn block_total_difficulty(&self, _id: BlockId) -> Option<U256> {
		Some(U256::zero())
	}

	fn block_hash(&self, id: BlockId) -> Option<H256> {
		Self::block_hash(self, id)
	}

	fn nonce(&self, address: &Address, id: BlockId) -> Option<U256> {
		match id {
			BlockId::Latest => Some(self.nonces.read().get(address).cloned().unwrap_or(self.spec.params.account_start_nonce)),
			_ => None,
		}
	}

	fn storage_root(&self, _address: &Address, _id: BlockId) -> Option<H256> {
		None
	}

	fn latest_nonce(&self, address: &Address) -> U256 {
		self.nonce(address, BlockId::Latest).unwrap()
	}

	fn code(&self, address: &Address, id: BlockId) -> Option<Option<Bytes>> {
		match id {
			BlockId::Latest => Some(self.code.read().get(address).cloned()),
			_ => None,
		}
	}

	fn balance(&self, address: &Address, id: BlockId) -> Option<U256> {
		if let BlockId::Latest = id {
			Some(self.balances.read().get(address).cloned().unwrap_or_else(U256::zero))
		} else {
			None
		}
	}

	fn latest_balance(&self, address: &Address) -> U256 {
		self.balance(address, BlockId::Latest).unwrap()
	}

	fn storage_at(&self, address: &Address, position: &H256, id: BlockId) -> Option<H256> {
		if let BlockId::Latest = id {
			Some(self.storage.read().get(&(address.clone(), position.clone())).cloned().unwrap_or_else(H256::new))
		} else {
			None
		}
	}

	fn list_accounts(&self, _id: BlockId, _after: Option<&Address>, _count: u64) -> Option<Vec<Address>> {
		None
	}

	fn list_storage(&self, _id: BlockId, _account: &Address, _after: Option<&H256>, _count: u64) -> Option<Vec<H256>> {
		None
	}
	fn transaction(&self, _id: TransactionId) -> Option<LocalizedTransaction> {
		None	// Simple default.
	}

	fn transaction_block(&self, _id: TransactionId) -> Option<H256> {
		None	// Simple default.
	}

	fn uncle(&self, _id: UncleId) -> Option<Bytes> {
		None	// Simple default.
	}

	fn uncle_extra_info(&self, _id: UncleId) -> Option<BTreeMap<String, String>> {
		None
	}

	fn transaction_receipt(&self, id: TransactionId) -> Option<LocalizedReceipt> {
		self.receipts.read().get(&id).cloned()
	}

	fn blocks_with_bloom(&self, _bloom: &H2048, _from_block: BlockId, _to_block: BlockId) -> Option<Vec<BlockNumber>> {
		unimplemented!();
	}

	fn logs(&self, filter: Filter) -> Vec<LocalizedLogEntry> {
		let mut logs = self.logs.read().clone();
		let len = logs.len();
		match filter.limit {
			Some(limit) if limit <= len => logs.split_off(len - limit),
			_ => logs,
		}
	}

	fn last_hashes(&self) -> LastHashes {
		unimplemented!();
	}

	fn best_block_header(&self) -> Bytes {
		self.block_header(BlockId::Hash(self.chain_info().best_block_hash)).expect("Best block always have header.")
	}

	fn block_header(&self, id: BlockId) -> Option<Bytes> {
		self.block_hash(id).and_then(|hash| self.blocks.read().get(&hash).map(|r| Rlp::new(r).at(0).as_raw().to_vec()))
	}

	fn block_body(&self, id: BlockId) -> Option<Bytes> {
		self.block_hash(id).and_then(|hash| self.blocks.read().get(&hash).map(|r| {
			let mut stream = RlpStream::new_list(2);
			stream.append_raw(Rlp::new(r).at(1).as_raw(), 1);
			stream.append_raw(Rlp::new(r).at(2).as_raw(), 1);
			stream.out()
		}))
	}

	fn block(&self, id: BlockId) -> Option<Bytes> {
		self.block_hash(id).and_then(|hash| self.blocks.read().get(&hash).cloned())
	}

	fn block_extra_info(&self, id: BlockId) -> Option<BTreeMap<String, String>> {
		self.block(id)
			.map(|block| BlockView::new(&block).header())
			.map(|header| self.spec.engine.extra_info(&header))
	}


	fn block_status(&self, id: BlockId) -> BlockStatus {
		match id {
			BlockId::Number(number) if (number as usize) < self.blocks.read().len() => BlockStatus::InChain,
			BlockId::Hash(ref hash) if self.blocks.read().get(hash).is_some() => BlockStatus::InChain,
			_ => BlockStatus::Unknown
		}
	}

	// works only if blocks are one after another 1 -> 2 -> 3
	fn tree_route(&self, from: &H256, to: &H256) -> Option<TreeRoute> {
		Some(TreeRoute {
			ancestor: H256::new(),
			index: 0,
			blocks: {
				let numbers_read = self.numbers.read();
				let mut adding = false;

				let mut blocks = Vec::new();
				for (_, hash) in numbers_read.iter().sort_by(|tuple1, tuple2| tuple1.0.cmp(tuple2.0)) {
					if hash == to {
						if adding {
							blocks.push(hash.clone());
						}
						adding = false;
						break;
					}
					if hash == from {
						adding = true;
					}
					if adding {
						blocks.push(hash.clone());
					}
				}
				if adding { Vec::new() } else { blocks }
			}
		})
	}

	fn find_uncles(&self, _hash: &H256) -> Option<Vec<H256>> {
		None
	}

	// TODO: returns just hashes instead of node state rlp(?)
	fn state_data(&self, hash: &H256) -> Option<Bytes> {
		// starts with 'f' ?
		if *hash > H256::from("f000000000000000000000000000000000000000000000000000000000000000") {
			let mut rlp = RlpStream::new();
			rlp.append(&hash.clone());
			return Some(rlp.out());
		}
		None
	}

	fn block_receipts(&self, hash: &H256) -> Option<Bytes> {
		// starts with 'f' ?
		if *hash > H256::from("f000000000000000000000000000000000000000000000000000000000000000") {
			let receipt = BlockReceipts::new(vec![Receipt::new(
				H256::zero(),
				U256::zero(),
				vec![])]);
			let mut rlp = RlpStream::new();
			rlp.append(&receipt);
			return Some(rlp.out());
		}
		None
	}

	fn import_block(&self, b: Bytes) -> Result<H256, BlockImportError> {
		let header = Rlp::new(&b).val_at::<BlockHeader>(0);
		let h = header.hash();
		let number: usize = header.number() as usize;
		if number > self.blocks.read().len() {
			panic!("Unexpected block number. Expected {}, got {}", self.blocks.read().len(), number);
		}
		if number > 0 {
			match self.blocks.read().get(header.parent_hash()) {
				Some(parent) => {
					let parent = Rlp::new(parent).val_at::<BlockHeader>(0);
					if parent.number() != (header.number() - 1) {
						panic!("Unexpected block parent");
					}
				},
				None => {
					panic!("Unknown block parent {:?} for block {}", header.parent_hash(), number);
				}
			}
		}
		let len = self.numbers.read().len();
		if number == len {
			{
				let mut difficulty = self.difficulty.write();
				*difficulty = *difficulty + header.difficulty().clone();
			}
			mem::replace(&mut *self.last_hash.write(), h.clone());
			self.blocks.write().insert(h.clone(), b);
			self.numbers.write().insert(number, h.clone());
			let mut parent_hash = header.parent_hash().clone();
			if number > 0 {
				let mut n = number - 1;
				while n > 0 && self.numbers.read()[&n] != parent_hash {
					*self.numbers.write().get_mut(&n).unwrap() = parent_hash.clone();
					n -= 1;
					parent_hash = Rlp::new(&self.blocks.read()[&parent_hash]).val_at::<BlockHeader>(0).parent_hash().clone();
				}
			}
		}
		else {
			self.blocks.write().insert(h.clone(), b.to_vec());
		}
		Ok(h)
	}

	fn import_block_with_receipts(&self, b: Bytes, _r: Bytes) -> Result<H256, BlockImportError> {
		self.import_block(b)
	}

	fn queue_info(&self) -> QueueInfo {
		QueueInfo {
			verified_queue_size: self.queue_size.load(AtomicOrder::Relaxed),
			unverified_queue_size: 0,
			verifying_queue_size: 0,
			max_queue_size: 0,
			max_mem_use: 0,
			mem_used: 0,
		}
	}

	fn clear_queue(&self) {
	}

	fn additional_params(&self) -> BTreeMap<String, String> {
		Default::default()
	}

	fn chain_info(&self) -> BlockChainInfo {
		BlockChainInfo {
			total_difficulty: *self.difficulty.read(),
			pending_total_difficulty: *self.difficulty.read(),
			genesis_hash: self.genesis_hash.clone(),
			best_block_hash: self.last_hash.read().clone(),
			best_block_number: self.blocks.read().len() as BlockNumber - 1,
			first_block_hash: self.first_block.read().as_ref().map(|x| x.0),
			first_block_number: self.first_block.read().as_ref().map(|x| x.1),
			ancient_block_hash: self.ancient_block.read().as_ref().map(|x| x.0),
			ancient_block_number: self.ancient_block.read().as_ref().map(|x| x.1)
		}
	}

	fn filter_traces(&self, _filter: TraceFilter) -> Option<Vec<LocalizedTrace>> {
		unimplemented!();
	}

	fn trace(&self, _trace: TraceId) -> Option<LocalizedTrace> {
		unimplemented!();
	}

	fn transaction_traces(&self, _trace: TransactionId) -> Option<Vec<LocalizedTrace>> {
		unimplemented!();
	}

	fn block_traces(&self, _trace: BlockId) -> Option<Vec<LocalizedTrace>> {
		unimplemented!();
	}

	fn queue_transactions(&self, transactions: Vec<Bytes>) {
		// import right here
		let txs = transactions.into_iter().filter_map(|bytes| UntrustedRlp::new(&bytes).as_val().ok()).collect();
		self.miner.import_external_transactions(self, txs);
	}

	fn pending_transactions(&self) -> Vec<SignedTransaction> {
		self.miner.pending_transactions(self.chain_info().best_block_number)
	}

	fn signing_network_id(&self) -> Option<u64> { None }

	fn mode(&self) -> Mode { Mode::Active }

	fn set_mode(&self, _: Mode) { unimplemented!(); }

	fn pruning_info(&self) -> PruningInfo {
		PruningInfo {
			earliest_chain: 1,
			earliest_state: 1,
		}
	}
}<|MERGE_RESOLUTION|>--- conflicted
+++ resolved
@@ -255,11 +255,7 @@
 	}
 
 	/// Make a bad block by setting invalid extra data.
-<<<<<<< HEAD
-	pub fn corrupt_block(&mut self, n: BlockNumber) {
-=======
 	pub fn corrupt_block(&self, n: BlockNumber) {
->>>>>>> 5f1fcf95
 		let hash = self.block_hash(BlockId::Number(n)).unwrap();
 		let mut header: BlockHeader = decode(&self.block_header(BlockId::Number(n)).unwrap());
 		header.set_extra_data(b"This extra data is way too long to be considered valid".to_vec());
@@ -271,11 +267,7 @@
 	}
 
 	/// Make a bad block by setting invalid parent hash.
-<<<<<<< HEAD
-	pub fn corrupt_block_parent(&mut self, n: BlockNumber) {
-=======
 	pub fn corrupt_block_parent(&self, n: BlockNumber) {
->>>>>>> 5f1fcf95
 		let hash = self.block_hash(BlockId::Number(n)).unwrap();
 		let mut header: BlockHeader = decode(&self.block_header(BlockId::Number(n)).unwrap());
 		header.set_parent_hash(H256::from(42));
