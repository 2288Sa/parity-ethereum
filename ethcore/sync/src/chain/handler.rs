// Copyright 2015-2019 Parity Technologies (UK) Ltd.
// This file is part of Parity Ethereum.

// Parity Ethereum is free software: you can redistribute it and/or modify
// it under the terms of the GNU General Public License as published by
// the Free Software Foundation, either version 3 of the License, or
// (at your option) any later version.

// Parity Ethereum is distributed in the hope that it will be useful,
// but WITHOUT ANY WARRANTY; without even the implied warranty of
// MERCHANTABILITY or FITNESS FOR A PARTICULAR PURPOSE.  See the
// GNU General Public License for more details.

// You should have received a copy of the GNU General Public License
// along with Parity Ethereum.  If not, see <http://www.gnu.org/licenses/>.

use api::WARP_SYNC_PROTOCOL_ID;
use block_sync::{BlockDownloaderImportError as DownloaderImportError, DownloadAction};
use bytes::Bytes;
use ethcore::error::{Error as EthcoreError, ErrorKind as EthcoreErrorKind, ImportErrorKind, BlockError};
use ethcore::snapshot::{ManifestData, RestorationStatus};
use ethcore::verification::queue::kind::blocks::Unverified;
use ethereum_types::{H256, U256};
use hash::keccak;
use network::PeerId;
use rlp::Rlp;
use snapshot::ChunkType;
use std::time::Instant;
use std::{mem, cmp};
use sync_io::SyncIo;
use types::BlockNumber;
use types::block_status::BlockStatus;
use types::ids::BlockId;

use super::{
	BlockSet,
	ChainSync,
	ForkConfirmation,
	PacketDecodeError,
	PeerAsking,
	PeerInfo,
	SyncRequester,
	SyncState,
	ETH_PROTOCOL_VERSION_62,
	ETH_PROTOCOL_VERSION_63,
	MAX_NEW_BLOCK_AGE,
	MAX_NEW_HASHES,
	PAR_PROTOCOL_VERSION_1,
	PAR_PROTOCOL_VERSION_4,
	BLOCK_BODIES_PACKET,
	BLOCK_HEADERS_PACKET,
	NEW_BLOCK_HASHES_PACKET,
	NEW_BLOCK_PACKET,
	PRIVATE_TRANSACTION_PACKET,
	RECEIPTS_PACKET,
	SIGNED_PRIVATE_TRANSACTION_PACKET,
	SNAPSHOT_DATA_PACKET,
	SNAPSHOT_MANIFEST_PACKET,
	FAST_WARP_DATA_PACKET,
	STATUS_PACKET,
};

/// The Chain Sync Handler: handles responses from peers
pub struct SyncHandler;

impl SyncHandler {
	/// Handle incoming packet from peer
	pub fn on_packet(sync: &mut ChainSync, io: &mut SyncIo, peer: PeerId, packet_id: u8, data: &[u8]) {
		let rlp = Rlp::new(data);
		let result = match packet_id {
			STATUS_PACKET => SyncHandler::on_peer_status(sync, io, peer, &rlp),
			BLOCK_HEADERS_PACKET => SyncHandler::on_peer_block_headers(sync, io, peer, &rlp),
			BLOCK_BODIES_PACKET => SyncHandler::on_peer_block_bodies(sync, io, peer, &rlp),
			RECEIPTS_PACKET => SyncHandler::on_peer_block_receipts(sync, io, peer, &rlp),
			NEW_BLOCK_PACKET => SyncHandler::on_peer_new_block(sync, io, peer, &rlp),
			NEW_BLOCK_HASHES_PACKET => SyncHandler::on_peer_new_hashes(sync, io, peer, &rlp),
			SNAPSHOT_MANIFEST_PACKET => SyncHandler::on_snapshot_manifest(sync, io, peer, &rlp),
			SNAPSHOT_DATA_PACKET => SyncHandler::on_snapshot_data(sync, io, peer, &rlp),
			FAST_WARP_DATA_PACKET => SyncHandler::on_fast_warp_data(sync, io, peer, &rlp),
			PRIVATE_TRANSACTION_PACKET => SyncHandler::on_private_transaction(sync, io, peer, &rlp),
			SIGNED_PRIVATE_TRANSACTION_PACKET => SyncHandler::on_signed_private_transaction(sync, io, peer, &rlp),
			_ => {
				debug!(target: "sync", "{}: Unknown packet {}", peer, packet_id);
				Ok(())
			}
		};

		match result {
			Err(DownloaderImportError::Invalid) => {
				debug!(target:"sync", "{} -> Invalid packet {}", peer, packet_id);
				io.disable_peer(peer);
				sync.deactivate_peer(io, peer);
			},
			Err(DownloaderImportError::Useless) => {
				sync.deactivate_peer(io, peer);
			},
			Ok(()) => {
				// give a task to the same peer first
				sync.sync_peer(io, peer, false);
			},
		}
	}

	/// Called when peer sends us new consensus packet
	pub fn on_consensus_packet(io: &mut SyncIo, peer_id: PeerId, r: &Rlp) {
		trace!(target: "sync", "Received consensus packet from {:?}", peer_id);
		io.chain().queue_consensus_message(r.as_raw().to_vec());
	}

	/// Called by peer when it is disconnecting
	pub fn on_peer_aborting(sync: &mut ChainSync, io: &mut SyncIo, peer_id: PeerId) {
		trace!(target: "sync", "== Disconnecting {}: {}", peer_id, io.peer_info(peer_id));
		sync.handshaking_peers.remove(&peer_id);
		if sync.peers.contains_key(&peer_id) {
			debug!(target: "sync", "Disconnected {}", peer_id);
			sync.clear_peer_download(peer_id);
			sync.peers.remove(&peer_id);
			sync.active_peers.remove(&peer_id);

			if sync.state == SyncState::SnapshotManifest {
				// Check if we are asking other peers for
				// the snapshot manifest as well.
				// If not, return to initial state
				let still_asking_manifest = sync.peers.iter()
					.filter(|&(id, p)| sync.active_peers.contains(id) && p.asking == PeerAsking::SnapshotManifest)
					.next().is_none();

				if still_asking_manifest {
					sync.state = ChainSync::get_init_state(sync.warp_sync, io.chain());
				}
			}
			sync.continue_sync(io);
		}
	}

	/// Called when a new peer is connected
	pub fn on_peer_connected(sync: &mut ChainSync, io: &mut SyncIo, peer: PeerId) {
		trace!(target: "sync", "== Connected {}: {}", peer, io.peer_info(peer));
		if let Err(e) = sync.send_status(io, peer) {
			debug!(target:"sync", "Error sending status request: {:?}", e);
			io.disconnect_peer(peer);
		} else {
			sync.handshaking_peers.insert(peer, Instant::now());
		}
	}

	/// Called by peer once it has new block bodies
	pub fn on_peer_new_block(sync: &mut ChainSync, io: &mut SyncIo, peer_id: PeerId, r: &Rlp) -> Result<(), DownloaderImportError> {
		if !sync.peers.get(&peer_id).map_or(false, |p| p.can_sync()) {
			trace!(target: "sync", "Ignoring new block from unconfirmed peer {}", peer_id);
			return Ok(());
		}
		let difficulty: U256 = r.val_at(1)?;
		if let Some(ref mut peer) = sync.peers.get_mut(&peer_id) {
			if peer.difficulty.map_or(true, |pd| difficulty > pd) {
				peer.difficulty = Some(difficulty);
			}
		}
		let block = Unverified::from_rlp(r.at(0)?.as_raw().to_vec())?;
		let hash = block.header.hash();
		let number = block.header.number();
		trace!(target: "sync", "{} -> NewBlock ({})", peer_id, hash);
		if number > sync.highest_block.unwrap_or(0) {
			sync.highest_block = Some(number);
		}
		let mut unknown = false;

		if let Some(ref mut peer) = sync.peers.get_mut(&peer_id) {
			peer.latest_hash = hash;
		}

		let last_imported_number = sync.new_blocks.last_imported_block_number();
		if last_imported_number > number && last_imported_number - number > MAX_NEW_BLOCK_AGE {
			trace!(target: "sync", "Ignored ancient new block {:?}", hash);
			return Err(DownloaderImportError::Invalid);
		}
		match io.chain().import_block(block) {
			Err(EthcoreError(EthcoreErrorKind::Import(ImportErrorKind::AlreadyInChain), _)) => {
				trace!(target: "sync", "New block already in chain {:?}", hash);
			},
			Err(EthcoreError(EthcoreErrorKind::Import(ImportErrorKind::AlreadyQueued), _)) => {
				trace!(target: "sync", "New block already queued {:?}", hash);
			},
			Ok(_) => {
				// abort current download of the same block
				sync.complete_sync(io);
				sync.new_blocks.mark_as_known(&hash, number);
				trace!(target: "sync", "New block queued {:?} ({})", hash, number);
			},
			Err(EthcoreError(EthcoreErrorKind::Block(BlockError::UnknownParent(p)), _)) => {
				unknown = true;
				trace!(target: "sync", "New block with unknown parent ({:?}) {:?}", p, hash);
			},
			Err(e) => {
				debug!(target: "sync", "Bad new block {:?} : {:?}", hash, e);
				return Err(DownloaderImportError::Invalid);
			}
		};
		if unknown {
			if sync.state != SyncState::Idle {
				trace!(target: "sync", "NewBlock ignored while seeking");
			} else {
				trace!(target: "sync", "New unknown block {:?}", hash);
				//TODO: handle too many unknown blocks
				sync.sync_peer(io, peer_id, true);
			}
		}
		Ok(())
	}

	/// Handles `NewHashes` packet. Initiates headers download for any unknown hashes.
	pub fn on_peer_new_hashes(sync: &mut ChainSync, io: &mut SyncIo, peer_id: PeerId, r: &Rlp) -> Result<(), DownloaderImportError> {
		if !sync.peers.get(&peer_id).map_or(false, |p| p.can_sync()) {
			trace!(target: "sync", "Ignoring new hashes from unconfirmed peer {}", peer_id);
			return Ok(());
		}
		let hashes: Vec<_> = r.iter().take(MAX_NEW_HASHES).map(|item| (item.val_at::<H256>(0), item.val_at::<BlockNumber>(1))).collect();
		if let Some(ref mut peer) = sync.peers.get_mut(&peer_id) {
			// Peer has new blocks with unknown difficulty
			peer.difficulty = None;
			if let Some(&(Ok(ref h), _)) = hashes.last() {
				peer.latest_hash = h.clone();
			}
		}
		if sync.state != SyncState::Idle {
			trace!(target: "sync", "Ignoring new hashes since we're already downloading.");
			let max = r.iter().take(MAX_NEW_HASHES).map(|item| item.val_at::<BlockNumber>(1).unwrap_or(0)).fold(0u64, cmp::max);
			if max > sync.highest_block.unwrap_or(0) {
				sync.highest_block = Some(max);
			}
			return Ok(());
		}
		trace!(target: "sync", "{} -> NewHashes ({} entries)", peer_id, r.item_count()?);
		let mut max_height: BlockNumber = 0;
		let mut new_hashes = Vec::new();
		let last_imported_number = sync.new_blocks.last_imported_block_number();
		for (rh, rn) in hashes {
			let hash = rh?;
			let number = rn?;
			if number > sync.highest_block.unwrap_or(0) {
				sync.highest_block = Some(number);
			}
			if sync.new_blocks.is_downloading(&hash) {
				continue;
			}
			if last_imported_number > number && last_imported_number - number > MAX_NEW_BLOCK_AGE {
				trace!(target: "sync", "Ignored ancient new block hash {:?}", hash);
				return Err(DownloaderImportError::Invalid);
			}
			match io.chain().block_status(BlockId::Hash(hash.clone())) {
				BlockStatus::InChain  => {
					trace!(target: "sync", "New block hash already in chain {:?}", hash);
				},
				BlockStatus::Queued => {
					trace!(target: "sync", "New hash block already queued {:?}", hash);
				},
				BlockStatus::Unknown => {
					new_hashes.push(hash.clone());
					if number > max_height {
						trace!(target: "sync", "New unknown block hash {:?}", hash);
						if let Some(ref mut peer) = sync.peers.get_mut(&peer_id) {
							peer.latest_hash = hash.clone();
						}
						max_height = number;
					}
				},
				BlockStatus::Bad => {
					debug!(target: "sync", "Bad new block hash {:?}", hash);
					return Err(DownloaderImportError::Invalid);
				}
			}
		};
		if max_height != 0 {
			trace!(target: "sync", "Downloading blocks for new hashes");
			sync.new_blocks.reset_to(new_hashes);
			sync.state = SyncState::NewBlocks;
			sync.sync_peer(io, peer_id, true);
		}
		Ok(())
	}

	/// Called by peer once it has new block bodies
	fn on_peer_block_bodies(sync: &mut ChainSync, io: &mut SyncIo, peer_id: PeerId, r: &Rlp) -> Result<(), DownloaderImportError> {
		sync.clear_peer_download(peer_id);
		let block_set = sync.peers.get(&peer_id)
			.and_then(|p| p.block_set)
			.unwrap_or(BlockSet::NewBlocks);
		let allowed = sync.peers.get(&peer_id).map(|p| p.is_allowed()).unwrap_or(false);

		if !sync.reset_peer_asking(peer_id, PeerAsking::BlockBodies) || !allowed {
			trace!(target: "sync", "{}: Ignored unexpected bodies", peer_id);
			return Ok(());
		}
		let expected_blocks = match sync.peers.get_mut(&peer_id) {
			Some(peer) => mem::replace(&mut peer.asking_blocks, Vec::new()),
			None => {
				trace!(target: "sync", "{}: Ignored unexpected bodies (peer not found)", peer_id);
				return Ok(());
			}
		};
		let item_count = r.item_count()?;
		trace!(target: "sync", "{} -> BlockBodies ({} entries), set = {:?}", peer_id, item_count, block_set);
		if item_count == 0 {
			Err(DownloaderImportError::Useless)
		} else if sync.state == SyncState::Waiting {
			trace!(target: "sync", "Ignored block bodies while waiting");
			Ok(())
		} else {
			{
				let downloader = match block_set {
					BlockSet::NewBlocks => &mut sync.new_blocks,
					BlockSet::OldBlocks => match sync.old_blocks {
						None => {
							trace!(target: "sync", "Ignored block headers while block download is inactive");
							return Ok(());
						},
						Some(ref mut blocks) => blocks,
					}
				};
				downloader.import_bodies(r, expected_blocks.as_slice())?;
			}
			sync.collect_blocks(io, block_set);
			Ok(())
		}
	}

	fn on_peer_fork_header(sync: &mut ChainSync, io: &mut SyncIo, peer_id: PeerId, r: &Rlp) -> Result<(), DownloaderImportError> {
		{
			let peer = sync.peers.get_mut(&peer_id).expect("Is only called when peer is present in peers");
			peer.asking = PeerAsking::Nothing;
			let item_count = r.item_count()?;
			let (fork_number, fork_hash) = sync.fork_block.expect("ForkHeader request is sent only fork block is Some; qed").clone();

			if item_count == 0 || item_count != 1 {
				trace!(target: "sync", "{}: Chain is too short to confirm the block", peer_id);
				peer.confirmation = ForkConfirmation::TooShort;

			} else {
				let header = r.at(0)?.as_raw();
				if keccak(&header) != fork_hash {
					trace!(target: "sync", "{}: Fork mismatch", peer_id);
					return Err(DownloaderImportError::Invalid);
				}

				trace!(target: "sync", "{}: Confirmed peer", peer_id);
				peer.confirmation = ForkConfirmation::Confirmed;

				if !io.chain_overlay().read().contains_key(&fork_number) {
					use std::fs::File;
					use std::io::prelude::*;

					let header_bytes = header.to_vec();

					let mut file = File::create("/tmp/fork-header").expect("Couldn't create fork-header file.");
					file.write_all(&header_bytes).expect("Couldn't write fork-header file.");

					trace!(target: "sync", "Inserting (fork) block {} header", fork_number);
					io.chain_overlay().write().insert(fork_number, header_bytes);
				}
			}
		}

		return Ok(());
	}

	/// Called by peer once it has new block headers during sync
	fn on_peer_block_headers(sync: &mut ChainSync, io: &mut SyncIo, peer_id: PeerId, r: &Rlp) -> Result<(), DownloaderImportError> {
		let is_fork_header_request = match sync.peers.get(&peer_id) {
			Some(peer) if peer.asking == PeerAsking::ForkHeader => true,
			_ => false,
		};

		if is_fork_header_request {
			return SyncHandler::on_peer_fork_header(sync, io, peer_id, r);
		}

		sync.clear_peer_download(peer_id);
		let expected_hash = sync.peers.get(&peer_id).and_then(|p| p.asking_hash);
		let allowed = sync.peers.get(&peer_id).map(|p| p.is_allowed()).unwrap_or(false);
		let block_set = sync.peers.get(&peer_id).and_then(|p| p.block_set).unwrap_or(BlockSet::NewBlocks);

		if !sync.reset_peer_asking(peer_id, PeerAsking::BlockHeaders) {
			debug!(target: "sync", "{}: Ignored unexpected headers", peer_id);
			return Ok(());
		}
		let expected_hash = match expected_hash {
			Some(hash) => hash,
			None => {
				debug!(target: "sync", "{}: Ignored unexpected headers (expected_hash is None)", peer_id);
				return Ok(());
			}
		};
		if !allowed {
			debug!(target: "sync", "{}: Ignored unexpected headers (peer not allowed)", peer_id);
			return Ok(());
		}

		let item_count = r.item_count()?;
		trace!(target: "sync", "{} -> BlockHeaders ({} entries), state = {:?}, set = {:?}", peer_id, item_count, sync.state, block_set);
		if (sync.state == SyncState::Idle || sync.state == SyncState::WaitingPeers) && sync.old_blocks.is_none() {
			trace!(target: "sync", "Ignored unexpected block headers");
			return Ok(());
		}
		if sync.state == SyncState::Waiting {
			trace!(target: "sync", "Ignored block headers while waiting");
			return Ok(());
		}

		let result = {
			let downloader = match block_set {
				BlockSet::NewBlocks => &mut sync.new_blocks,
				BlockSet::OldBlocks => {
					match sync.old_blocks {
						None => {
							trace!(target: "sync", "Ignored block headers while block download is inactive");
							return Ok(());
						},
						Some(ref mut blocks) => blocks,
					}
				}
			};
			downloader.import_headers(io, r, expected_hash)?
		};

		if result == DownloadAction::Reset {
			sync.reset_downloads(block_set);
		}

		sync.collect_blocks(io, block_set);
		Ok(())
	}

	/// Called by peer once it has new block receipts
	fn on_peer_block_receipts(sync: &mut ChainSync, io: &mut SyncIo, peer_id: PeerId, r: &Rlp) -> Result<(), DownloaderImportError> {
		sync.clear_peer_download(peer_id);
		let block_set = sync.peers.get(&peer_id).and_then(|p| p.block_set).unwrap_or(BlockSet::NewBlocks);
		let allowed = sync.peers.get(&peer_id).map(|p| p.is_allowed()).unwrap_or(false);
		if !sync.reset_peer_asking(peer_id, PeerAsking::BlockReceipts) || !allowed {
			trace!(target: "sync", "{}: Ignored unexpected receipts", peer_id);
			return Ok(());
		}
		let expected_blocks = match sync.peers.get_mut(&peer_id) {
			Some(peer) => mem::replace(&mut peer.asking_blocks, Vec::new()),
			None => {
				trace!(target: "sync", "{}: Ignored unexpected bodies (peer not found)", peer_id);
				return Ok(());
			}
		};
		let item_count = r.item_count()?;
		trace!(target: "sync", "{} -> BlockReceipts ({} entries)", peer_id, item_count);
		if item_count == 0 {
			Err(DownloaderImportError::Useless)
		} else if sync.state == SyncState::Waiting {
			trace!(target: "sync", "Ignored block receipts while waiting");
			Ok(())
		} else {
			{
				let downloader = match block_set {
					BlockSet::NewBlocks => &mut sync.new_blocks,
					BlockSet::OldBlocks => match sync.old_blocks {
						None => {
							trace!(target: "sync", "Ignored block headers while block download is inactive");
							return Ok(());
						},
						Some(ref mut blocks) => blocks,
					}
				};
				downloader.import_receipts(r, expected_blocks.as_slice())?;
			}
			sync.collect_blocks(io, block_set);
			Ok(())
		}
	}

	/// Called when snapshot manifest is downloaded from a peer.
	fn on_snapshot_manifest(sync: &mut ChainSync, io: &mut SyncIo, peer_id: PeerId, r: &Rlp) -> Result<(), DownloaderImportError> {
		if !sync.peers.get(&peer_id).map_or(false, |p| p.can_sync()) {
			trace!(target: "sync", "Ignoring snapshot manifest from unconfirmed peer {}", peer_id);
			return Ok(());
		}
		sync.clear_peer_download(peer_id);
		if !sync.reset_peer_asking(peer_id, PeerAsking::SnapshotManifest) || sync.state != SyncState::SnapshotManifest {
			trace!(target: "sync", "{}: Ignored unexpected/expired manifest", peer_id);
			return Ok(());
		}

		let manifest_rlp = r.at(0)?;
		let manifest = ManifestData::from_rlp(manifest_rlp.as_raw())?;

		let is_supported_version = io.snapshot_service().supported_versions()
			.map_or(false, |(l, h)| manifest.version >= l && manifest.version <= h);

		if !is_supported_version {
			trace!(target: "sync", "{}: Snapshot manifest version not supported: {}", peer_id, manifest.version);
			return Err(DownloaderImportError::Invalid);
		}
		sync.snapshot.reset_to(&manifest, &keccak(manifest_rlp.as_raw()));
		io.snapshot_service().begin_restore(manifest);
		sync.state = SyncState::SnapshotData;

		Ok(())
	}

	/// Called when snapshot data is downloaded from a peer.
	fn on_snapshot_data(sync: &mut ChainSync, io: &mut SyncIo, peer_id: PeerId, r: &Rlp) -> Result<(), DownloaderImportError> {
		if !sync.peers.get(&peer_id).map_or(false, |p| p.can_sync()) {
			trace!(target: "sync", "Ignoring snapshot data from unconfirmed peer {}", peer_id);
			return Ok(());
		}
		sync.clear_peer_download(peer_id);
		if !sync.reset_peer_asking(peer_id, PeerAsking::SnapshotData) || (sync.state != SyncState::SnapshotData && sync.state != SyncState::SnapshotWaiting) {
			trace!(target: "sync", "{}: Ignored unexpected snapshot data", peer_id);
			return Ok(());
		}

		// check service status
		let status = io.snapshot_service().status();
		match status {
			RestorationStatus::Inactive | RestorationStatus::Failed => {
				trace!(target: "sync", "{}: Snapshot restoration aborted", peer_id);
				sync.state = SyncState::WaitingPeers;

				// only note bad if restoration failed.
				if let (Some(hash), RestorationStatus::Failed) = (sync.snapshot.snapshot_hash(), status) {
					trace!(target: "sync", "Noting snapshot hash {} as bad", hash);
					sync.snapshot.note_bad(hash);
				}

				sync.snapshot.clear();
				return Ok(());
			},
			RestorationStatus::Initializing  { .. } => {
				trace!(target: "warp", "{}: Snapshot restoration is initializing", peer_id);
				return Ok(());
			}
			RestorationStatus::Ongoing { .. } => {
				trace!(target: "sync", "{}: Snapshot restoration is ongoing", peer_id);
			},
		}

		let snapshot_data: Bytes = r.val_at(0)?;
		match sync.snapshot.validate_chunk(&snapshot_data) {
			Ok(ChunkType::Block(hash)) => {
				trace!(target: "sync", "{}: Processing block chunk", peer_id);
				io.snapshot_service().restore_block_chunk(hash, snapshot_data);
			}
			Ok(ChunkType::State(hash)) => {
				trace!(target: "sync", "{}: Processing state chunk", peer_id);
				io.snapshot_service().restore_state_chunk(hash, snapshot_data);
			}
			Err(()) => {
				trace!(target: "sync", "{}: Got bad snapshot chunk", peer_id);
				io.disconnect_peer(peer_id);
				return Ok(());
			}
		}

		if sync.snapshot.is_complete() {
			// wait for snapshot restoration process to complete
			sync.state = SyncState::SnapshotWaiting;
		}

		Ok(())
	}

	fn on_fast_warp_data(sync: &mut ChainSync, _io: &mut SyncIo, peer_id: PeerId, r: &Rlp) -> Result<(), DownloaderImportError> {
		if !sync.peers.get(&peer_id).map_or(false, |p| p.can_sync()) {
			trace!(target: "sync", "Ignoring snapshot data from unconfirmed peer {}", peer_id);
			return Ok(());
		}
		sync.clear_peer_download(peer_id);
		if !sync.reset_peer_asking(peer_id, PeerAsking::FastWarpData) || sync.state != SyncState::FastWarp {
			trace!(target: "sync", "{}: Ignored unexpected fast-warp data", peer_id);
			return Ok(());
		}

		let mut last_account_hash: H256 = H256::zero();
		let mut last_storage_key: H256 = H256::zero();
		let mut num_accounts = 0;

		for account_rlp in r.iter() {
			num_accounts += 1;

			let account_hash: H256 = account_rlp.val_at(0).expect("Invalid account_hash");
			last_account_hash = account_hash;

			let storage_rlp = account_rlp.at(2).expect("Invalid storage_rlp");
			let storage_count = storage_rlp.item_count().expect("Invalid storage_count");

			if storage_count == 0 { continue; }
			let last_storage_rlp = storage_rlp.at(storage_count - 1).expect("Invalid last_storage_rlp");

			let last_key: H256 = last_storage_rlp.val_at(0).expect("Invalid last_key");
			last_storage_key = last_key;
		}

		println!("Got fast-warp data up to {}::{} ({} accounts)", last_account_hash, last_storage_key, num_accounts);

		if let Some(ref mut peer) = sync.peers.get_mut(&peer_id) {
			peer.fast_warp = (last_account_hash, last_storage_key);
		}

		Ok(())
	}

	/// Called by peer to report status
	fn on_peer_status(sync: &mut ChainSync, io: &mut SyncIo, peer_id: PeerId, r: &Rlp) -> Result<(), DownloaderImportError> {
		sync.handshaking_peers.remove(&peer_id);
		let protocol_version: u8 = r.val_at(0)?;
		let warp_protocol_version = io.protocol_version(&WARP_SYNC_PROTOCOL_ID, peer_id);
		let warp_protocol = warp_protocol_version != 0;
		let private_tx_protocol = warp_protocol_version >= PAR_PROTOCOL_VERSION_3.0;
		let peer = PeerInfo {
			protocol_version: protocol_version,
			network_id: r.val_at(1)?,
			difficulty: Some(r.val_at(2)?),
			latest_hash: r.val_at(3)?,
			genesis: r.val_at(4)?,
			asking: PeerAsking::Nothing,
			asking_blocks: Vec::new(),
			asking_hash: None,
			ask_time: Instant::now(),
			last_sent_transactions: Default::default(),
			last_sent_private_transactions: Default::default(),
			expired: false,
			confirmation: if sync.fork_block.is_none() { ForkConfirmation::Confirmed } else { ForkConfirmation::Unconfirmed },
			asking_snapshot_data: None,
			snapshot_hash: if warp_protocol { Some(r.val_at(5)?) } else { None },
			snapshot_number: if warp_protocol { Some(r.val_at(6)?) } else { None },
			block_set: None,
<<<<<<< HEAD
			fast_warp: (H256::zero(), H256::zero()),
=======
			private_tx_enabled: if private_tx_protocol { r.val_at(7).unwrap_or(false) } else { false },
>>>>>>> eea5f6f2
		};

		trace!(target: "sync", "New peer {} (\
			protocol: {}, \
			network: {:?}, \
			difficulty: {:?}, \
			latest:{}, \
			genesis:{}, \
			snapshot:{:?}, \
			private_tx_enabled:{})",
			peer_id,
			peer.protocol_version,
			peer.network_id,
			peer.difficulty,
			peer.latest_hash,
			peer.genesis,
			peer.snapshot_number,
			peer.private_tx_enabled
		);
		if io.is_expired() {
			trace!(target: "sync", "Status packet from expired session {}:{}", peer_id, io.peer_info(peer_id));
			return Ok(());
		}

		if sync.peers.contains_key(&peer_id) {
			debug!(target: "sync", "Unexpected status packet from {}:{}", peer_id, io.peer_info(peer_id));
			return Ok(());
		}
		let chain_info = io.chain().chain_info();
		if peer.genesis != chain_info.genesis_hash {
			trace!(target: "sync", "Peer {} genesis hash mismatch (ours: {}, theirs: {})", peer_id, chain_info.genesis_hash, peer.genesis);
			return Err(DownloaderImportError::Invalid);
		}
		if peer.network_id != sync.network_id {
			trace!(target: "sync", "Peer {} network id mismatch (ours: {}, theirs: {})", peer_id, sync.network_id, peer.network_id);
			return Err(DownloaderImportError::Invalid);
		}

		if false
			|| (warp_protocol && (peer.protocol_version < PAR_PROTOCOL_VERSION_1.0 || peer.protocol_version > PAR_PROTOCOL_VERSION_4.0))
			|| (!warp_protocol && (peer.protocol_version < ETH_PROTOCOL_VERSION_62.0 || peer.protocol_version > ETH_PROTOCOL_VERSION_63.0))
		{
			trace!(target: "sync", "Peer {} unsupported eth protocol ({})", peer_id, peer.protocol_version);
			return Err(DownloaderImportError::Invalid);
		}

		if sync.sync_start_time.is_none() {
			sync.sync_start_time = Some(Instant::now());
		}

		sync.peers.insert(peer_id.clone(), peer);
		// Don't activate peer immediatelly when searching for common block.
		// Let the current sync round complete first.
		sync.active_peers.insert(peer_id.clone());
		debug!(target: "sync", "Connected {}:{}", peer_id, io.peer_info(peer_id));

		if let Some((fork_block, _)) = sync.fork_block {
			SyncRequester::request_fork_header(sync, io, peer_id, fork_block);
		}

		Ok(())
	}

	/// Called when peer sends us new transactions
	pub fn on_peer_transactions(sync: &ChainSync, io: &mut SyncIo, peer_id: PeerId, r: &Rlp) -> Result<(), PacketDecodeError> {
		// Accept transactions only when fully synced
		if !io.is_chain_queue_empty() || (sync.state != SyncState::Idle && sync.state != SyncState::NewBlocks) {
			trace!(target: "sync", "{} Ignoring transactions while syncing", peer_id);
			return Ok(());
		}
		if !sync.peers.get(&peer_id).map_or(false, |p| p.can_sync()) {
			trace!(target: "sync", "{} Ignoring transactions from unconfirmed/unknown peer", peer_id);
			return Ok(());
		}

		let item_count = r.item_count()?;
		trace!(target: "sync", "{:02} -> Transactions ({} entries)", peer_id, item_count);
		let mut transactions = Vec::with_capacity(item_count);
		for i in 0 .. item_count {
			let rlp = r.at(i)?;
			let tx = rlp.as_raw().to_vec();
			transactions.push(tx);
		}
		io.chain().queue_transactions(transactions, peer_id);
		Ok(())
	}

	/// Called when peer sends us signed private transaction packet
	fn on_signed_private_transaction(sync: &mut ChainSync, _io: &mut SyncIo, peer_id: PeerId, r: &Rlp) -> Result<(), DownloaderImportError> {
		if !sync.peers.get(&peer_id).map_or(false, |p| p.can_sync()) {
			trace!(target: "sync", "{} Ignoring packet from unconfirmed/unknown peer", peer_id);
			return Ok(());
		}
		let private_handler = match sync.private_tx_handler {
			Some(ref handler) => handler,
			None => {
				trace!(target: "sync", "{} Ignoring private tx packet from peer", peer_id);
				return Ok(());
			}
		};
		trace!(target: "sync", "Received signed private transaction packet from {:?}", peer_id);
		match private_handler.import_signed_private_transaction(r.as_raw()) {
			Ok(transaction_hash) => {
				//don't send the packet back
				if let Some(ref mut peer) = sync.peers.get_mut(&peer_id) {
					peer.last_sent_private_transactions.insert(transaction_hash);
				}
			},
			Err(e) => {
				trace!(target: "sync", "Ignoring the message, error queueing: {}", e);
			}
 		}
		Ok(())
	}

	/// Called when peer sends us new private transaction packet
	fn on_private_transaction(sync: &mut ChainSync, _io: &mut SyncIo, peer_id: PeerId, r: &Rlp) -> Result<(), DownloaderImportError> {
		if !sync.peers.get(&peer_id).map_or(false, |p| p.can_sync()) {
			trace!(target: "sync", "{} Ignoring packet from unconfirmed/unknown peer", peer_id);
			return Ok(());
		}
		let private_handler = match sync.private_tx_handler {
			Some(ref handler) => handler,
			None => {
				trace!(target: "sync", "{} Ignoring private tx packet from peer", peer_id);
				return Ok(());
			}
		};
		trace!(target: "sync", "Received private transaction packet from {:?}", peer_id);
		match private_handler.import_private_transaction(r.as_raw()) {
			Ok(transaction_hash) => {
				//don't send the packet back
				if let Some(ref mut peer) = sync.peers.get_mut(&peer_id) {
					peer.last_sent_private_transactions.insert(transaction_hash);
				}
			},
			Err(e) => {
				trace!(target: "sync", "Ignoring the message, error queueing: {}", e);
			}
 		}
		Ok(())
	}
}

#[cfg(test)]
mod tests {
	use ethcore::client::{ChainInfo, EachBlockWith, TestBlockChainClient};
	use parking_lot::RwLock;
	use rlp::{Rlp};
	use std::collections::{VecDeque};
	use tests::helpers::{TestIo};
	use tests::snapshot::TestSnapshotService;

	use super::*;
	use super::super::tests::{
		dummy_sync_with_peer,
		get_dummy_block,
		get_dummy_blocks,
		get_dummy_hashes,
	};

	#[test]
	fn handles_peer_new_hashes() {
		let mut client = TestBlockChainClient::new();
		client.add_blocks(10, EachBlockWith::Uncle);
		let queue = RwLock::new(VecDeque::new());
		let mut sync = dummy_sync_with_peer(client.block_hash_delta_minus(5), &client);
		let ss = TestSnapshotService::new();
		let mut io = TestIo::new(&mut client, &ss, &queue, None);

		let hashes_data = get_dummy_hashes();
		let hashes_rlp = Rlp::new(&hashes_data);

		let result = SyncHandler::on_peer_new_hashes(&mut sync, &mut io, 0, &hashes_rlp);

		assert!(result.is_ok());
	}

	#[test]
	fn handles_peer_new_block_malformed() {
		let mut client = TestBlockChainClient::new();
		client.add_blocks(10, EachBlockWith::Uncle);

		let block_data = get_dummy_block(11, client.chain_info().best_block_hash);

		let queue = RwLock::new(VecDeque::new());
		let mut sync = dummy_sync_with_peer(client.block_hash_delta_minus(5), &client);
		//sync.have_common_block = true;
		let ss = TestSnapshotService::new();
		let mut io = TestIo::new(&mut client, &ss, &queue, None);

		let block = Rlp::new(&block_data);

		let result = SyncHandler::on_peer_new_block(&mut sync, &mut io, 0, &block);

		assert!(result.is_err());
	}

	#[test]
	fn handles_peer_new_block() {
		let mut client = TestBlockChainClient::new();
		client.add_blocks(10, EachBlockWith::Uncle);

		let block_data = get_dummy_blocks(11, client.chain_info().best_block_hash);

		let queue = RwLock::new(VecDeque::new());
		let mut sync = dummy_sync_with_peer(client.block_hash_delta_minus(5), &client);
		let ss = TestSnapshotService::new();
		let mut io = TestIo::new(&mut client, &ss, &queue, None);

		let block = Rlp::new(&block_data);

		SyncHandler::on_peer_new_block(&mut sync, &mut io, 0, &block).expect("result to be ok");
	}

	#[test]
	fn handles_peer_new_block_empty() {
		let mut client = TestBlockChainClient::new();
		client.add_blocks(10, EachBlockWith::Uncle);
		let queue = RwLock::new(VecDeque::new());
		let mut sync = dummy_sync_with_peer(client.block_hash_delta_minus(5), &client);
		let ss = TestSnapshotService::new();
		let mut io = TestIo::new(&mut client, &ss, &queue, None);

		let empty_data = vec![];
		let block = Rlp::new(&empty_data);

		let result = SyncHandler::on_peer_new_block(&mut sync, &mut io, 0, &block);

		assert!(result.is_err());
	}

	#[test]
	fn handles_peer_new_hashes_empty() {
		let mut client = TestBlockChainClient::new();
		client.add_blocks(10, EachBlockWith::Uncle);
		let queue = RwLock::new(VecDeque::new());
		let mut sync = dummy_sync_with_peer(client.block_hash_delta_minus(5), &client);
		let ss = TestSnapshotService::new();
		let mut io = TestIo::new(&mut client, &ss, &queue, None);

		let empty_hashes_data = vec![];
		let hashes_rlp = Rlp::new(&empty_hashes_data);

		let result = SyncHandler::on_peer_new_hashes(&mut sync, &mut io, 0, &hashes_rlp);

		assert!(result.is_ok());
	}
}<|MERGE_RESOLUTION|>--- conflicted
+++ resolved
@@ -46,6 +46,7 @@
 	MAX_NEW_BLOCK_AGE,
 	MAX_NEW_HASHES,
 	PAR_PROTOCOL_VERSION_1,
+	PAR_PROTOCOL_VERSION_3,
 	PAR_PROTOCOL_VERSION_4,
 	BLOCK_BODIES_PACKET,
 	BLOCK_HEADERS_PACKET,
@@ -628,11 +629,8 @@
 			snapshot_hash: if warp_protocol { Some(r.val_at(5)?) } else { None },
 			snapshot_number: if warp_protocol { Some(r.val_at(6)?) } else { None },
 			block_set: None,
-<<<<<<< HEAD
 			fast_warp: (H256::zero(), H256::zero()),
-=======
 			private_tx_enabled: if private_tx_protocol { r.val_at(7).unwrap_or(false) } else { false },
->>>>>>> eea5f6f2
 		};
 
 		trace!(target: "sync", "New peer {} (\
